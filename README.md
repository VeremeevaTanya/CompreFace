--- conflicted
+++ resolved
@@ -4,12 +4,8 @@
 
 
 
-<<<<<<< HEAD
- [CompreFace](#exadel-face-recognition-system--exadel-frs-)
-=======
  [CompreFace](#compreface)
   * [Overview](#overview)
->>>>>>> 495d7c81
   * [Features](#features)
   * [Getting started](#getting-started)
   * [Simple tutorial of usage](#simple-tutorial-of-usage)
@@ -47,11 +43,8 @@
 
 ## Features
 
-<<<<<<< HEAD
-=======
 The system shows sufficient accuracy even if only one example for each face is used.
 
->>>>>>> 495d7c81
 CompreFace is:
 
 - opensource code and fully on-premise (security of your data)
@@ -188,24 +181,6 @@
 curl  -X POST "http://localhost:8000/api/v1/faces/?subject=<face_name>&retrain=<retrain_option>" \
 -H "Content-Type: multipart/form-data" \
 -H "x-api-key: <model_api_key>" \
-<<<<<<< HEAD
--F file=<localfilename>
--F det_prob_threshold=<det_prob_threshold>
--F retrain=<retrain_option>
--F subject=<subject>
-
-http://localhost:8000/api/v1/faces
-```
-- **[model_api_key]** - api key of model, created by client, to which application has access (in core service it is equal to "X-Api-Key
-" header)
-- **[localfilename]** - jpeg of png image on your local computer
-- **[subject]** - name of the person on the image. It could be any string if you need depersonalize images
-- **[det_prob_threshold]** (optional) - the minimum required confidence that a found face is actually a face. Value between 0.0 and 1.0
-- **[retrain_option]** - (optional) specify whether the model should start retraining immediately after the request is completed (set this
- parameter to
- value "no", if operating with a lot of images one after another). Allowed values: "yes", "no", "force". “Force” option will abort already running
- processes of classifier training. Default value: *FORCE*
-=======
 -F file=@<local_file> \
 -F det_prob_threshold=@<det_prob_threshold> \
 -F retrain=@<retrain_option> \
@@ -218,7 +193,6 @@
 | file                | body        | image  | required | allowed image formats: jpeg, jpg, ico, png, bmp, gif, tif, tiff, webp. Max size is 5Mb |
 | det_prob_ threshold | body        | string | optional | minimum required confidence that a recognized face is actually a face. Value is between 0.0 and 1.0 |
 | retrain_option      | body        | string | optional | retrains the model for the specified API key. Can be set to "yes", "no", "force". Default value: "force" |
->>>>>>> 495d7c81
 
 Response body on success:
 
@@ -235,20 +209,9 @@
 | image_id | UUID   | UUID of uploaded image     |
 | subject  | string | <face_name> of saved image |
 
-<<<<<<< HEAD
-Response body on success:
-```
-{
-  "image_id": <image_id>,
-  "subject": <subject_name>
-}
-```
-### Recognize faces from given image
-=======
 
 
 ### **Recognize a face**
->>>>>>> 495d7c81
 
 Recognizes faces from the uploaded images.
 ```http request
@@ -309,15 +272,8 @@
 Retrieves a list of images saved in a model
 
 ```http request
-<<<<<<< HEAD
-curl  -X POST \
--H "x-api-key: <model_api_key>" \
-
-https://localhost:8000/api/v1/retrain
-=======
 curl  -X GET "http://localhost:8000/api/v1/faces" \
 -H "x-api-key: <model_api_key>" \
->>>>>>> 495d7c81
 ```
 
 | Element   | Description | Type   | Required | Notes                                     |
@@ -347,13 +303,7 @@
 
 ### Delete examples of the face
 
-<<<<<<< HEAD
-```http request
-curl  -X GET \
--H "x-api-key: <model_api_key>" \
-=======
 Deletes all image examples of the <face_name>.
->>>>>>> 495d7c81
 
 ```http request
 curl  -X DELETE "http://localhost:8000/api/v1/faces/?subject=<face_name>&retrain=<retrain_option>" \
@@ -385,13 +335,7 @@
 
 ### Delete examples of the face by ID
 
-<<<<<<< HEAD
-```http request
-curl  -X DELETE \
--H "x-api-key: <model_api_key>" \
-=======
 Deletes image by ID.
->>>>>>> 495d7c81
 
 ```http request
 curl  -X DELETE "http://localhost:8000/api/v1/faces/<image_id>retrain=<retrain_option>" \
@@ -417,69 +361,14 @@
 | subject  | string | <face_name> of the person, whose picture was saved for this api key |
 
 
-<<<<<<< HEAD
-```http request
-curl  -X DELETE \
--H "x-api-key: <model_api_key>"
--F retrain=<retrain_option>
--F subject=<subject>
-
-https://localhost:8000/api/v1/faces
-```
-
-- **[model_api_key]** - api key of model, created by client, to which application has access (in core service it is equal to "X-Api-Key
-" header)
-- **[subject]** - the name of the person, whose records need to be removed from the database, as a string
-- **[retrain_option]** - (optional) specify whether the model should start retraining immediately after the request is completed (set this
- parameter to
- value "no", if operating with a lot of images one after another). Allowed values: "yes", "no", "force". “Force” option will abort
-  already running processes of classifier training. Default value: *FORCE*
-
-Response body on success:
-```
-{
-  "image_id": <image_id>,
-  "subject": <subject_name>
-}
-```
-
-### List names of all saved faces
-
-As with all other endpoints, applies only to faces uploaded with the specified API key.
-
-```http request
-curl  -X GET \
--H "x-api-key: <model_api_key>" \
-https://localhost:8000/api/v1/faces
-```
-=======
 
 ## Contributing
 
 Contributions are welcomed and greatly appreciated.
->>>>>>> 495d7c81
-
-
-<<<<<<< HEAD
-Response body on success:
-```
-{
-  "faces": [
-    {
-      "image_id": <image_id>,
-      "subject": <subject_name>
-    },
-    ...
-  ]
-}
-```
-
-- **[image_id]** - id of the face in the database
-- **[subject]** - name of the person, whose picture was saved for this api key 
-=======
+
+
 
 ### Formatting standards
->>>>>>> 495d7c81
 
 For java just import dev/team_codestyle.xml file in your IntelliJ IDEA
 
@@ -487,38 +376,13 @@
 
 ### Report Bugs
 
-<<<<<<< HEAD
-```http request
-curl  -X DELETE \
--H "x-api-key: <model_api_key>"
-https://localhost:8000/api/v1/faces
-```
-=======
 Report bugs at https://github.com/exadel-inc/face-recognition-service/issues.
->>>>>>> 495d7c81
 
 If you are reporting a bug, please include:
 
-<<<<<<< HEAD
-Response body on success:
-```
-[
-    {
-      "image_id": <image_id>,
-      "subject": <subject_name>
-    },
-    ...
-]
-```
-- **[image_id]** - id of the face in the database
-- **[subject]** - name of the person, whose picture was saved for this api key 
-
-## Use cases and domains
-=======
 * Your operating system name and version.
 * Any details about your local setup that might be helpful in troubleshooting.
 * Detailed steps to reproduce the bug.
->>>>>>> 495d7c81
 
 
 
