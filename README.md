## Docker

To run project via docker(installed Docker required) you need to:
 - build java application using ```mvn clean package``` (if Maven installed) or build with maven wrapper ```./mvnw clean package```.
 - run ```docker-compose up``` in your console.
 - that's it. Application will start soon in port 8080 in your device or VM.
 
## API

To open swagger api view follow http://localhost:8080/swagger-ui.html

<<<<<<< HEAD
## Logger
In order to run without json logs add local to your profiles
=======

## Code style

For using overall project code style - import team_codestyle.xml file into your IDEA
>>>>>>> 596133fe
<|MERGE_RESOLUTION|>--- conflicted
+++ resolved
@@ -9,12 +9,8 @@
 
 To open swagger api view follow http://localhost:8080/swagger-ui.html
 
-<<<<<<< HEAD
 ## Logger
 In order to run without json logs add local to your profiles
-=======
 
 ## Code style
-
-For using overall project code style - import team_codestyle.xml file into your IDEA
->>>>>>> 596133fe
+For using overall project code style - import team_codestyle.xml file into your IDEA