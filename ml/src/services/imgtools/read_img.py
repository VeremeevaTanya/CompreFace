import imageio
import joblib
import numpy as np
from PIL.ImageFile import ImageFile

from src.exceptions import ImageReadLibraryError, OneDimensionalImageIsGivenError
from src.services.imgtools.types import Array3D


def _grayscale_to_rgb(img):
    """ Source: facenet library, to_rgb() function """
    w, h = img.shape
    ret = np.empty((w, h, 3), dtype=np.uint8)
    ret[:, :, 0] = ret[:, :, 1] = ret[:, :, 2] = img
    return ret


def read_img(file) -> Array3D:
    try:
        ImageFile.LOAD_TRUNCATED_IMAGES = True
        arr = imageio.imread(file)
    except (ValueError, SyntaxError) as e:
        raise ImageReadLibraryError from e

    if arr.ndim < 2:
        raise OneDimensionalImageIsGivenError
    elif arr.ndim == 2:
        arr = _grayscale_to_rgb(arr)
    else:
        arr = arr[:, :, 0:3]

<<<<<<< HEAD
    img = NPArray(arr)
    if hasattr(file, 'name'):
        img.filename = file.name
    joblib.dump(img, "dump_array.pkl")
    return img
=======
    return arr
>>>>>>> bb3160a9
<|MERGE_RESOLUTION|>--- conflicted
+++ resolved
@@ -1,5 +1,4 @@
 import imageio
-import joblib
 import numpy as np
 from PIL.ImageFile import ImageFile
 
@@ -29,12 +28,4 @@
     else:
         arr = arr[:, :, 0:3]
 
-<<<<<<< HEAD
-    img = NPArray(arr)
-    if hasattr(file, 'name'):
-        img.filename = file.name
-    joblib.dump(img, "dump_array.pkl")
-    return img
-=======
-    return arr
->>>>>>> bb3160a9
+    return arr