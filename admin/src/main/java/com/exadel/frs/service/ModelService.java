--- conflicted
+++ resolved
@@ -49,12 +49,9 @@
     private final ModelShareRequestRepository modelShareRequestRepository;
     private final AppModelRepository appModelRepository;
     private final AuthorizationManager authManager;
-<<<<<<< HEAD
+    private final UserService userService;
     private final FacesRepository facesRepository;
     private final ImagesRepository imagesRepository;
-=======
-    private final UserService userService;
->>>>>>> cce894d9
 
     public Model getModel(final String modelGuid) {
         return modelRepository.findByGuid(modelGuid)
