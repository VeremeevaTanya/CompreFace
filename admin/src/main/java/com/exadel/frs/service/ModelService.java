--- conflicted
+++ resolved
@@ -16,45 +16,39 @@
 
 package com.exadel.frs.service;
 
+import static com.exadel.frs.enums.AppModelAccess.READONLY;
+import static com.exadel.frs.enums.StatisticsType.FACE_COLLECTION_CREATE;
+import static java.util.UUID.randomUUID;
+import com.exadel.frs.annotation.Statistics;
 import com.exadel.frs.dto.ui.ModelCloneDto;
 import com.exadel.frs.dto.ui.ModelCreateDto;
 import com.exadel.frs.dto.ui.ModelShareDto;
 import com.exadel.frs.dto.ui.ModelUpdateDto;
-<<<<<<< HEAD
 import com.exadel.frs.entity.App;
 import com.exadel.frs.entity.AppModel;
+import com.exadel.frs.entity.AppModelId;
+import com.exadel.frs.entity.Face;
+import com.exadel.frs.entity.Image;
 import com.exadel.frs.entity.Model;
-import com.exadel.frs.enums.StatisticsAction;
-=======
-import com.exadel.frs.entity.*;
->>>>>>> f8528662
 import com.exadel.frs.exception.EmptyRequiredFieldException;
 import com.exadel.frs.exception.ModelNotFoundException;
 import com.exadel.frs.exception.ModelShareRequestNotFoundException;
 import com.exadel.frs.exception.NameIsNotUniqueException;
 import com.exadel.frs.helpers.SecurityUtils;
-<<<<<<< HEAD
 import com.exadel.frs.repository.AppModelRepository;
+import com.exadel.frs.repository.FacesRepository;
+import com.exadel.frs.repository.ImagesRepository;
 import com.exadel.frs.repository.ModelRepository;
 import com.exadel.frs.repository.ModelShareRequestRepository;
 import com.exadel.frs.system.feign.StatisticsDatabaseClient;
-import com.exadel.frs.system.feign.StatisticsGeneralEntity;
-=======
-import com.exadel.frs.repository.*;
->>>>>>> f8528662
 import com.exadel.frs.system.security.AuthorizationManager;
+import java.util.ArrayList;
+import java.util.List;
+import javax.transaction.Transactional;
 import lombok.RequiredArgsConstructor;
 import lombok.val;
 import org.springframework.beans.factory.annotation.Value;
 import org.springframework.stereotype.Service;
-
-import javax.transaction.Transactional;
-import java.util.ArrayList;
-import java.util.List;
-import java.util.stream.Collectors;
-
-import static com.exadel.frs.enums.AppModelAccess.READONLY;
-import static java.util.UUID.randomUUID;
 
 @Service
 @RequiredArgsConstructor
@@ -66,15 +60,12 @@
     private final AppModelRepository appModelRepository;
     private final AuthorizationManager authManager;
     private final UserService userService;
-<<<<<<< HEAD
     private final StatisticsDatabaseClient statisticsDatabaseClient;
+    private final FacesRepository facesRepository;
+    private final ImagesRepository imagesRepository;
 
     @Value("${app.feign.appery-io.database.id}")
     private String statisticsDatabaseId;
-=======
-    private final FacesRepository facesRepository;
-    private final ImagesRepository imagesRepository;
->>>>>>> f8528662
 
     public Model getModel(final String modelGuid) {
         return modelRepository.findByGuid(modelGuid)
@@ -106,6 +97,7 @@
         return modelRepository.findAllByAppId(app.getId());
     }
 
+    @Statistics(type = FACE_COLLECTION_CREATE)
     public Model createModel(final ModelCreateDto modelCreateDto, final String appGuid, final Long userId) {
         val app = appService.getApp(appGuid);
         val user = userService.getUser(userId);
@@ -121,10 +113,6 @@
                          .app(app)
                          .build();
 
-        if(user.isAllowStatistics()){
-            statisticsDatabaseClient.create(statisticsDatabaseId, new StatisticsGeneralEntity(user.getGuid(), StatisticsAction.APP_CREATE));
-        }
-
         return modelRepository.save(model);
     }
 
