/*
 * Copyright (c) 2020 the original author or authors
 *
 * Licensed under the Apache License, Version 2.0 (the "License");
 * you may not use this file except in compliance with the License.
 * You may obtain a copy of the License at
 *
 *      https://www.apache.org/licenses/LICENSE-2.0
 *
 * Unless required by applicable law or agreed to in writing, software
 * distributed under the License is distributed on an "AS IS" BASIS,
 * WITHOUT WARRANTIES OR CONDITIONS OF ANY KIND, either express
 * or implied. See the License for the specific language governing
 * permissions and limitations under the License.
 */

package com.exadel.frs;

import static com.exadel.frs.enums.OrganizationRole.ADMINISTRATOR;
import static com.exadel.frs.enums.OrganizationRole.OWNER;
import static com.exadel.frs.enums.OrganizationRole.USER;
import static com.google.common.collect.Lists.newArrayList;
import static org.assertj.core.api.Assertions.assertThat;
import static org.junit.jupiter.api.Assertions.assertThrows;
import static org.mockito.ArgumentMatchers.anyLong;
import static org.mockito.Mockito.any;
import static org.mockito.Mockito.verify;
import static org.mockito.Mockito.verifyNoInteractions;
import static org.mockito.Mockito.verifyNoMoreInteractions;
import static org.mockito.Mockito.when;
import static org.mockito.MockitoAnnotations.initMocks;
import com.exadel.frs.dto.ui.UserDeleteDto;
import com.exadel.frs.dto.ui.UserRoleUpdateDto;
import com.exadel.frs.entity.Organization;
import com.exadel.frs.entity.User;
import com.exadel.frs.entity.UserOrganizationRole;
import com.exadel.frs.entity.UserOrganizationRoleId;
import com.exadel.frs.enums.OrganizationRole;
import com.exadel.frs.exception.OrganizationNotFoundException;
import com.exadel.frs.exception.SelfRoleChangeException;
import com.exadel.frs.repository.OrganizationRepository;
import com.exadel.frs.service.OrganizationService;
import com.exadel.frs.service.UserService;
import com.exadel.frs.system.security.AuthorizationManager;
import java.util.List;
import java.util.Optional;
import lombok.val;
import org.junit.jupiter.api.BeforeEach;
import org.junit.jupiter.api.Test;
import org.mockito.InjectMocks;
import org.mockito.Mock;

class OrganizationServiceTest {

    private static final String ORGANIZATION_GUID = "org-guid";
    private static final Long USER_ID = 1L;
    private static final Long ORGANIZATION_ID = 2L;

    @Mock
    private UserService userServiceMock;

    @Mock
    private OrganizationRepository organizationRepositoryMock;

    @Mock
    private AuthorizationManager authManagerMock;

    @InjectMocks
    private OrganizationService organizationService;

    @BeforeEach
    void setUp() {
        initMocks(this);
    }

    private User user(Long id) {
        return User.builder()
                   .id(id)
                   .build();
    }

    @Test
    void successGetOrganization() {
        val organization = Organization.builder()
                                       .id(ORGANIZATION_ID)
                                       .build();

        when(organizationRepositoryMock.findByGuid(ORGANIZATION_GUID)).thenReturn(Optional.of(organization));

        val result = organizationService.getOrganization(ORGANIZATION_GUID, USER_ID);

        assertThat(result.getId()).isEqualTo(ORGANIZATION_ID);

        verify(organizationRepositoryMock).findByGuid(ORGANIZATION_GUID);
        verify(authManagerMock).verifyReadPrivilegesToOrg(USER_ID, organization);
        verifyNoMoreInteractions(organizationRepositoryMock, authManagerMock);
    }

    @Test
    void successGetOrganizations() {
        when(organizationRepositoryMock.findAllByUserOrganizationRoles_Id_UserId(anyLong()))
                .thenReturn(List.of(Organization.builder().build()));

        val organizations = organizationService.getOrganizations(1L);

        assertThat(organizations).hasSize(1);
    }

    @Test
    void failUpdateOrganizationSelfRoleChange() {
        val userRoleUpdateDto = UserRoleUpdateDto.builder()
                                                 .userId("userGuid")
                                                 .role(USER.toString())
                                                 .build();

        val user = user(USER_ID);
        val organization = Organization.builder()
                                       .id(ORGANIZATION_ID)
                                       .guid(ORGANIZATION_GUID)
                                       .build();

        val organizationUpdate = Organization.builder().build();
        organizationUpdate.addUserOrganizationRole(user, USER);

        when(organizationRepositoryMock.findByGuid(ORGANIZATION_GUID)).thenReturn(Optional.of(organization));
        when(userServiceMock.getUserByGuid(any())).thenReturn(user);

        assertThrows(
                SelfRoleChangeException.class,
                () -> organizationService.updateUserOrgRole(userRoleUpdateDto, ORGANIZATION_GUID, USER_ID)
        );

        verify(organizationRepositoryMock).findByGuid(ORGANIZATION_GUID);
        verify(authManagerMock).verifyWritePrivilegesToOrg(USER_ID, organization);
        verify(userServiceMock).getUserByGuid(any());
        verifyNoMoreInteractions(authManagerMock, userServiceMock, organizationRepositoryMock);
    }

    @Test
    void getDefaultOrg() {
        val defaultOrg = Organization.builder().build();
        when(organizationRepositoryMock.findFirstByIsDefaultTrue()).thenReturn(Optional.of(defaultOrg));

        val actual = organizationService.getDefaultOrg();

        assertThat(actual).isNotNull()
                          .isEqualTo(defaultOrg);

        verify(organizationRepositoryMock).findFirstByIsDefaultTrue();
        verifyNoMoreInteractions(organizationRepositoryMock);
        verifyNoInteractions(userServiceMock);
    }

    @Test
    void failGetDefaultOrg() {
        assertThrows(
                OrganizationNotFoundException.class,
                () -> organizationService.getDefaultOrg()
        );

        verify(organizationRepositoryMock).findFirstByIsDefaultTrue();
        verifyNoMoreInteractions(organizationRepositoryMock);
        verifyNoInteractions(userServiceMock);
    }

    @Test
    void addFirstUserToDefaultOrg() {
        val email = "email";
        val user = User.builder()
                       .id(1L)
                       .build();

        val defaultOrg = Organization.builder().build();

        when(userServiceMock.getUser(email)).thenReturn(user);
        when(organizationRepositoryMock.findFirstByIsDefaultTrue()).thenReturn(Optional.of(defaultOrg));

        val actual = organizationService.addUserToDefaultOrg(email);

        assertThat(actual).isNotNull();
        assertThat(actual.getUser()).isEqualTo(user);
        assertThat(actual.getRole()).isEqualTo(OWNER);
        assertThat(actual.getOrganization()).isEqualTo(defaultOrg);

        verify(userServiceMock).getUser(email);
        verify(organizationRepositoryMock).findFirstByIsDefaultTrue();
        verify(organizationRepositoryMock).save(defaultOrg);
        verifyNoMoreInteractions(userServiceMock, organizationRepositoryMock);
    }

    @Test
    void addSecondUserToDefaultOrg() {
        val email = "email";
        val fistUserRole = UserOrganizationRoleId.builder()
                                                 .userId(0L)
                                                 .build();

        val firstUser = UserOrganizationRole.builder()
                                            .id(fistUserRole)
                                            .build();

        val defaultOrg = Organization.builder()
                                     .userOrganizationRoles(newArrayList(firstUser))
                                     .build();

        val secondUser = User.builder()
                             .id(1L)
                             .build();

        when(userServiceMock.getUser(email)).thenReturn(secondUser);
        when(organizationRepositoryMock.findFirstByIsDefaultTrue()).thenReturn(Optional.of(defaultOrg));

        val actual = organizationService.addUserToDefaultOrg(email);

        assertThat(actual).isNotNull();
        assertThat(actual.getUser()).isEqualTo(secondUser);
        assertThat(actual.getRole()).isEqualTo(USER);
        assertThat(actual.getOrganization()).isEqualTo(defaultOrg);

        verify(userServiceMock).getUser(email);
        verify(organizationRepositoryMock).findFirstByIsDefaultTrue();
        verify(organizationRepositoryMock).save(defaultOrg);
        verifyNoMoreInteractions(userServiceMock, organizationRepositoryMock);
    }

    @Test
    void successRemoveFromOrganization() {
        val userToDelete = user(1L);
        val deleter = user(2L);

        val organization = Organization.builder().build();
        organization.addUserOrganizationRole(deleter, ADMINISTRATOR);
        organization.addUserOrganizationRole(userToDelete, USER);

        val userRemoveDto = UserDeleteDto.builder()
                                         .userToDelete(userToDelete)
                                         .deleter(deleter)
                                         .defaultOrg(organization)
                                         .build();

        organizationService.removeUserFromOrganization(userRemoveDto);

        assertThat(organization.getUserOrganizationRoles()).hasSize(1);

        verify(organizationRepositoryMock).save(organization);
        verifyNoMoreInteractions(organizationRepositoryMock);
    }
<<<<<<< HEAD
=======

    @Nested
    public class GetOrgRolesToAssignTest {

        private final Organization organization;
        private final long orgOwnerId = 1L;
        private final long orgAdminId = 2L;
        private final long orgUserRole = 3L;

        public GetOrgRolesToAssignTest() {
            val ownerRole = makeOrgRole(OWNER, orgOwnerId);
            val adminRole = makeOrgRole(ADMINISTRATOR, orgAdminId);
            val userRole = makeOrgRole(USER, orgUserRole);

            val userOrgRoles = List.of(ownerRole, adminRole, userRole);
            this.organization = Organization.builder()
                                            .userOrganizationRoles(userOrgRoles)
                                            .build();
        }

        @BeforeEach
        void init() {
            when(organizationRepositoryMock.findByGuid(ORGANIZATION_GUID))
                    .thenReturn(Optional.of(organization));
        }

        @Test
        void orgOwnerCanAssignAnyRole() {
            val actual = organizationService.getOrgRolesToAssign(ORGANIZATION_GUID, orgOwnerId);

            assertThat(actual).containsExactly(OrganizationRole.values());
        }

        @Test
        void AdminCanAssignLimitedRoles() {
            val actual = organizationService.getOrgRolesToAssign(ORGANIZATION_GUID, orgAdminId);

            assertThat(actual).contains(ADMINISTRATOR)
                              .contains(USER)
                              .doesNotContain(OWNER);
        }

        @Test
        void userCanAssignNoRole() {
            val actual = organizationService.getOrgRolesToAssign(ORGANIZATION_GUID, orgUserRole);

            assertThat(actual).doesNotHaveAnyElementsOfTypes(OrganizationRole.class);
        }

        private UserOrganizationRole makeOrgRole(final OrganizationRole owner, final long orgOwnerId) {
            return UserOrganizationRole.builder()
                                       .id(UserOrganizationRoleId.builder()
                                                                 .userId(orgOwnerId)
                                                                 .build())
                                       .role(owner)
                                       .build();
        }
    }

    @DisplayName("Test organization delete")
    @ExtendWith(SpringExtension.class)
    @DataJpaTest
    @Nested
    @MockBeans({@MockBean(SpringLiquibase.class), @MockBean(PasswordEncoder.class), @MockBean(EmailSender.class)})
    @Import({OrganizationService.class, UserService.class, AuthorizationManager.class})
    public class RemoveOrganizationTest {

        @Autowired
        private OrganizationRepository repository;

        @Autowired
        private AppRepository appRepository;

        @Autowired
        private ModelRepository modelRepository;

        @Autowired
        private ModelShareRequestRepository modelShareRequestRepository;

        @Autowired
        private TestEntityManager entityManager;

        private final String ORG_GUID = "d098a11e-c4e4-4f56-86b2-85ab3bc83044";
        private final Long ORG_ID = 1_000_001L;
        private final Long APP1_ID = 2_000_001L;
        private final Long MODEL1_ID = 3_000_001L;
        private final Long USER_ID = 25L;

        @Test
        @Sql("/init_remove_org_test.sql")
        @DisplayName("Removal of app doesn't remove its parent organization")
        public void removalOfAppDoesNotRemoveItsOrganization() {
            val app = appRepository.findById(APP1_ID).get();

            appRepository.delete(app);

            assertThat(appRepository.findById(APP1_ID).isPresent()).isFalse();
            assertThat(repository.findByGuid(ORG_GUID).isPresent()).isTrue();
        }

        @Test
        @Sql("/init_remove_org_test.sql")
        @DisplayName("Removal of model doesn't remove its parent app and organization")
        public void removalOfModelDoesNotDeleteItsParentAppAndOrganization() {
            val model = modelRepository.findById(MODEL1_ID).get();

            modelRepository.delete(model);

            assertThat(modelRepository.findById(MODEL1_ID).isPresent()).isFalse();
            assertThat(appRepository.findById(APP1_ID).isPresent()).isTrue();
            assertThat(repository.findByGuid(ORG_GUID).isPresent()).isTrue();
        }

        @Test
        @Sql("/init_remove_org_test.sql")
        @DisplayName("Removal of model share request doesn't remove its parent app and organization")
        public void modelShareRequestRemovalDoesNotAffectItsParents() {
            val modelShareRequestIdFromApp1 = UUID.fromString("22d7f072-cda0-4601-a95d-979fc37c67ce");
            val modelShareRequest = modelShareRequestRepository.findModelShareRequestByRequestId(modelShareRequestIdFromApp1);

            modelShareRequestRepository.delete(modelShareRequest);

            assertThat(modelShareRequestRepository.findModelShareRequestByRequestId(modelShareRequestIdFromApp1)).isNull();
            assertThat(appRepository.findById(APP1_ID).isPresent()).isTrue();
            assertThat(repository.findByGuid(ORG_GUID).isPresent()).isTrue();
        }

        @Test
        @Sql("/init_remove_org_test.sql")
        @DisplayName("Removing user from organization doesn't delete organization itself")
        public void removeUserFromOrgDoesNotDeleteOrgItself() {
            val hql = "select u from UserOrganizationRole u where u.organization.id = :orgId and u.user.id=:userId";
            val query = entityManager
                    .getEntityManager()
                    .createQuery(hql)
                    .setParameter("userId", USER_ID)
                    .setParameter("orgId", ORG_ID);

            assertThat(query.getResultList()).hasSize(1);

            entityManager.remove(query.getResultList().get(0));
            entityManager.flush();

            assertThat(query.getResultList()).isEmpty();
            assertThat(repository.findByGuid(ORG_GUID).isPresent()).isTrue();
        }

        @Test
        @Sql("/init_remove_org_test.sql")
        @DisplayName("Removing user from app doesn't delete app itself and parent organization")
        public void removeUserFromAppDoesNotAffectAppAndParentOrg() {
            val hql = "select u from UserAppRole u where u.app.id = :appId and u.user.id=:userId";
            val query = entityManager
                    .getEntityManager()
                    .createQuery(hql)
                    .setParameter("userId", USER_ID)
                    .setParameter("appId", APP1_ID);

            assertThat(query.getResultList()).hasSize(1);

            entityManager.remove(query.getResultList().get(0));
            entityManager.flush();

            assertThat(query.getResultList()).isEmpty();
            assertThat(appRepository.findById(APP1_ID).isPresent()).isTrue();
            assertThat(repository.findByGuid(ORG_GUID).isPresent()).isTrue();
        }
    }
>>>>>>> 242ad216
}<|MERGE_RESOLUTION|>--- conflicted
+++ resolved
@@ -46,6 +46,7 @@
 import java.util.Optional;
 import lombok.val;
 import org.junit.jupiter.api.BeforeEach;
+import org.junit.jupiter.api.Nested;
 import org.junit.jupiter.api.Test;
 import org.mockito.InjectMocks;
 import org.mockito.Mock;
@@ -245,8 +246,6 @@
         verify(organizationRepositoryMock).save(organization);
         verifyNoMoreInteractions(organizationRepositoryMock);
     }
-<<<<<<< HEAD
-=======
 
     @Nested
     public class GetOrgRolesToAssignTest {
@@ -305,115 +304,4 @@
                                        .build();
         }
     }
-
-    @DisplayName("Test organization delete")
-    @ExtendWith(SpringExtension.class)
-    @DataJpaTest
-    @Nested
-    @MockBeans({@MockBean(SpringLiquibase.class), @MockBean(PasswordEncoder.class), @MockBean(EmailSender.class)})
-    @Import({OrganizationService.class, UserService.class, AuthorizationManager.class})
-    public class RemoveOrganizationTest {
-
-        @Autowired
-        private OrganizationRepository repository;
-
-        @Autowired
-        private AppRepository appRepository;
-
-        @Autowired
-        private ModelRepository modelRepository;
-
-        @Autowired
-        private ModelShareRequestRepository modelShareRequestRepository;
-
-        @Autowired
-        private TestEntityManager entityManager;
-
-        private final String ORG_GUID = "d098a11e-c4e4-4f56-86b2-85ab3bc83044";
-        private final Long ORG_ID = 1_000_001L;
-        private final Long APP1_ID = 2_000_001L;
-        private final Long MODEL1_ID = 3_000_001L;
-        private final Long USER_ID = 25L;
-
-        @Test
-        @Sql("/init_remove_org_test.sql")
-        @DisplayName("Removal of app doesn't remove its parent organization")
-        public void removalOfAppDoesNotRemoveItsOrganization() {
-            val app = appRepository.findById(APP1_ID).get();
-
-            appRepository.delete(app);
-
-            assertThat(appRepository.findById(APP1_ID).isPresent()).isFalse();
-            assertThat(repository.findByGuid(ORG_GUID).isPresent()).isTrue();
-        }
-
-        @Test
-        @Sql("/init_remove_org_test.sql")
-        @DisplayName("Removal of model doesn't remove its parent app and organization")
-        public void removalOfModelDoesNotDeleteItsParentAppAndOrganization() {
-            val model = modelRepository.findById(MODEL1_ID).get();
-
-            modelRepository.delete(model);
-
-            assertThat(modelRepository.findById(MODEL1_ID).isPresent()).isFalse();
-            assertThat(appRepository.findById(APP1_ID).isPresent()).isTrue();
-            assertThat(repository.findByGuid(ORG_GUID).isPresent()).isTrue();
-        }
-
-        @Test
-        @Sql("/init_remove_org_test.sql")
-        @DisplayName("Removal of model share request doesn't remove its parent app and organization")
-        public void modelShareRequestRemovalDoesNotAffectItsParents() {
-            val modelShareRequestIdFromApp1 = UUID.fromString("22d7f072-cda0-4601-a95d-979fc37c67ce");
-            val modelShareRequest = modelShareRequestRepository.findModelShareRequestByRequestId(modelShareRequestIdFromApp1);
-
-            modelShareRequestRepository.delete(modelShareRequest);
-
-            assertThat(modelShareRequestRepository.findModelShareRequestByRequestId(modelShareRequestIdFromApp1)).isNull();
-            assertThat(appRepository.findById(APP1_ID).isPresent()).isTrue();
-            assertThat(repository.findByGuid(ORG_GUID).isPresent()).isTrue();
-        }
-
-        @Test
-        @Sql("/init_remove_org_test.sql")
-        @DisplayName("Removing user from organization doesn't delete organization itself")
-        public void removeUserFromOrgDoesNotDeleteOrgItself() {
-            val hql = "select u from UserOrganizationRole u where u.organization.id = :orgId and u.user.id=:userId";
-            val query = entityManager
-                    .getEntityManager()
-                    .createQuery(hql)
-                    .setParameter("userId", USER_ID)
-                    .setParameter("orgId", ORG_ID);
-
-            assertThat(query.getResultList()).hasSize(1);
-
-            entityManager.remove(query.getResultList().get(0));
-            entityManager.flush();
-
-            assertThat(query.getResultList()).isEmpty();
-            assertThat(repository.findByGuid(ORG_GUID).isPresent()).isTrue();
-        }
-
-        @Test
-        @Sql("/init_remove_org_test.sql")
-        @DisplayName("Removing user from app doesn't delete app itself and parent organization")
-        public void removeUserFromAppDoesNotAffectAppAndParentOrg() {
-            val hql = "select u from UserAppRole u where u.app.id = :appId and u.user.id=:userId";
-            val query = entityManager
-                    .getEntityManager()
-                    .createQuery(hql)
-                    .setParameter("userId", USER_ID)
-                    .setParameter("appId", APP1_ID);
-
-            assertThat(query.getResultList()).hasSize(1);
-
-            entityManager.remove(query.getResultList().get(0));
-            entityManager.flush();
-
-            assertThat(query.getResultList()).isEmpty();
-            assertThat(appRepository.findById(APP1_ID).isPresent()).isTrue();
-            assertThat(repository.findByGuid(ORG_GUID).isPresent()).isTrue();
-        }
-    }
->>>>>>> 242ad216
 }