--- conflicted
+++ resolved
@@ -36,13 +36,11 @@
   encoding-strength: 256
   security-realm: Spring Boot JWT Example Realm
 
-<<<<<<< HEAD
 proxy:
   baseUrl: http://msqv355.exadel.by:5001
-=======
+
 swagger:
   auth:
     server: http://localhost:8080
   info:
-    title: FRS
->>>>>>> 24b2dc6a
+    title: FRS