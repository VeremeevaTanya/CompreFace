<<<<<<< HEAD
# Changes to this file have to be applied to DevOps Dockerfile as well, e.g. https://git.exadel.com/exadel-face-recognition-service/frs-devops/blob/master/Docker/APP-GENERIC-PYTHON-dev2/Dockerfile
FROM jjanzic/docker-python3-opencv@sha256:d4182ab5f84d40057a96ad43043855cc6b6e695b30f1c1a4867b1eb8930e6d83
=======
ARG BASE_IMAGE=python:3.7-slim
FROM $BASE_IMAGE
>>>>>>> f38ef83d

RUN apt-get update && apt-get install -y build-essential cmake git wget unzip \
        curl yasm pkg-config libswscale-dev libtbb2 libtbb-dev libjpeg-dev \
        libpng-dev libtiff-dev libavformat-dev libpq-dev libfreeimage3 \
    && rm -rf /var/lib/apt/lists/*

# install common python packages
SHELL ["/bin/bash", "-c"]
WORKDIR /app/ml
COPY requirements.txt .
RUN pip --no-cache-dir install -r requirements.txt

ARG SCANNER=Facenet2018
ENV SCANNER=$SCANNER
ARG BE_VERSION
ARG APP_VERSION_STRING
ENV BE_VERSION=$BE_VERSION
ENV APP_VERSION_STRING=$APP_VERSION_STRING
ENV HOME=/app/ml
ENV LC_ALL=C.UTF-8
ENV LANG=C.UTF-8
ENV PYTHONUNBUFFERED=0
ENV JOBLIB_MULTIPROCESSING=0

# download ML models
ARG DETECTION_MODEL="retinaface_r50_v1"
ARG CALCULATION_MODEL="arcface_r100_v1"
ENV DETECTION_MODEL=$DETECTION_MODEL CALCULATION_MODEL=$CALCULATION_MODEL
COPY srcext srcext
COPY pytest.ini .
COPY *.sh ./
RUN chmod +x *.sh
RUN ./prepare_scanners.sh

# install InsightFace packages
ARG MXNET
ARG GPU_ID
ENV GPU_ID=$GPU_ID
RUN if [[ "$SCANNER" == "InsightFace" ]]; then \
      pip --no-cache-dir install ${MXNET:-mxnet-mkl==1.6.0} -e srcext/insightface/python-package; \
    fi

# copy rest of the code
COPY src src
COPY tools tools
COPY sample_images sample_images

# run tests
ARG SKIP_TESTS
RUN if [ -z $SKIP_TESTS  ]; then pytest -m "not performance" /app/ml/src; fi

EXPOSE 3000

COPY uwsgi.ini .
ENV UWSGI_PROCESSES=${UWSGI_PROCESSES:-2}
ENV UWSGI_THREADS=1
CMD ["uwsgi", "--ini", "uwsgi.ini"]<|MERGE_RESOLUTION|>--- conflicted
+++ resolved
@@ -1,10 +1,5 @@
-<<<<<<< HEAD
-# Changes to this file have to be applied to DevOps Dockerfile as well, e.g. https://git.exadel.com/exadel-face-recognition-service/frs-devops/blob/master/Docker/APP-GENERIC-PYTHON-dev2/Dockerfile
-FROM jjanzic/docker-python3-opencv@sha256:d4182ab5f84d40057a96ad43043855cc6b6e695b30f1c1a4867b1eb8930e6d83
-=======
 ARG BASE_IMAGE=python:3.7-slim
 FROM $BASE_IMAGE
->>>>>>> f38ef83d
 
 RUN apt-get update && apt-get install -y build-essential cmake git wget unzip \
         curl yasm pkg-config libswscale-dev libtbb2 libtbb-dev libjpeg-dev \
