--- conflicted
+++ resolved
@@ -15,15 +15,9 @@
  */
 
 import {ComponentFixture, TestBed, waitForAsync} from '@angular/core/testing';
-<<<<<<< HEAD
-import { MatDialog } from '@angular/material/dialog';
-import { Router } from '@angular/router';
-import { of } from 'rxjs';
-=======
 import {MatDialog} from '@angular/material/dialog';
 import {Router} from '@angular/router';
 import {of} from 'rxjs';
->>>>>>> e94dc118
 
 import {ModelTableModule} from '../model-table/model-table.module';
 import {SpinnerModule} from '../spinner/spinner.module';
