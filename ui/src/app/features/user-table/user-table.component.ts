/*
 * Copyright (c) 2020 the original author or authors
 *
 * Licensed under the Apache License, Version 2.0 (the "License");
 * you may not use this file except in compliance with the License.
 * You may obtain a copy of the License at
 *
 *      https://www.apache.org/licenses/LICENSE-2.0
 *
 * Unless required by applicable law or agreed to in writing, software
 * distributed under the License is distributed on an "AS IS" BASIS,
 * WITHOUT WARRANTIES OR CONDITIONS OF ANY KIND, either express
 * or implied. See the License for the specific language governing
 * permissions and limitations under the License.
 */
import { ChangeDetectionStrategy, Component, EventEmitter, Input, OnChanges, OnInit, Output } from '@angular/core';
import { AppUser } from 'src/app/data/interfaces/app-user';
import { Role } from 'src/app/data/enums/role.enum';

import { TableComponent } from '../table/table.component';
import { UserDeletion } from '../../data/interfaces/user-deletion';

@Component({
  selector: 'app-user-table',
  templateUrl: './user-table.component.html',
  styleUrls: ['./user-table.component.scss'],
  changeDetection: ChangeDetectionStrategy.OnPush,
})
export class UserTableComponent extends TableComponent implements OnInit, OnChanges {
  messageHeader: string;
  message: string;
  noResultMessage = 'No matches found';
  roleEnum = Role;

  @Input() availableRoles: string[];
  @Input() currentUserId: string;
  @Input() userRole: string;
  @Input() createHeader: string;
  @Input() createMessage: string;
  @Input() searchText: string;
  @Output() deleteUser = new EventEmitter<UserDeletion>();

  ngOnInit() {
    this.messageHeader = this.createHeader;
    this.message = this.createMessage;
  }

  ngOnChanges(): void {
    this.getMessageContent();
  }

  isRoleChangeAllowed(user: AppUser): boolean {
<<<<<<< HEAD
    return user.userId !== this.currentUserId
      && this.userRole !== Role.USER
      && user.role !== Role.OWNER
      && this.availableRoles.indexOf(user.role) > -1;
=======
    return user.userId !== this.currentUserId && this.userRole !== Role.USER && this.availableRoles.indexOf(user.role) > -1;
>>>>>>> 2437d8ea
  }

  isDisabled(element): any {
    return (element.userId === this.currentUserId && element.role !== Role.OWNER) ||
      (this.userRole === Role.ADMINISTRATOR && element.role !== Role.OWNER) ||
      (this.userRole === Role.OWNER && element.role !== Role.OWNER);
  }

  delete(user: AppUser): void {
    const deletion: UserDeletion = {
      userToDelete: user,
      deleterUserId: this.currentUserId,
    };
    this.deleteUser.emit(deletion);
  }

  changeRole(event: any, element: AppUser): void {
    this.change({ id: element.id, role: event.value });
  }

  getMessageContent(): void {
    if (this.searchText.length) {
      this.messageHeader = '';
      this.message = this.noResultMessage;
    } else {
      this.messageHeader = this.createHeader;
      this.message = this.createMessage;
    }
  }
}<|MERGE_RESOLUTION|>--- conflicted
+++ resolved
@@ -50,20 +50,7 @@
   }
 
   isRoleChangeAllowed(user: AppUser): boolean {
-<<<<<<< HEAD
-    return user.userId !== this.currentUserId
-      && this.userRole !== Role.USER
-      && user.role !== Role.OWNER
-      && this.availableRoles.indexOf(user.role) > -1;
-=======
     return user.userId !== this.currentUserId && this.userRole !== Role.USER && this.availableRoles.indexOf(user.role) > -1;
->>>>>>> 2437d8ea
-  }
-
-  isDisabled(element): any {
-    return (element.userId === this.currentUserId && element.role !== Role.OWNER) ||
-      (this.userRole === Role.ADMINISTRATOR && element.role !== Role.OWNER) ||
-      (this.userRole === Role.OWNER && element.role !== Role.OWNER);
   }
 
   delete(user: AppUser): void {
