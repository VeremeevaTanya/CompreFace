/*
 * Copyright (c) 2020 the original author or authors
 *
 * Licensed under the Apache License, Version 2.0 (the "License");
 * you may not use this file except in compliance with the License.
 * You may obtain a copy of the License at
 *
 *      https://www.apache.org/licenses/LICENSE-2.0
 *
 * Unless required by applicable law or agreed to in writing, software
 * distributed under the License is distributed on an "AS IS" BASIS,
 * WITHOUT WARRANTIES OR CONDITIONS OF ANY KIND, either express
 * or implied. See the License for the specific language governing
 * permissions and limitations under the License.
 */

import { Injectable } from '@angular/core';
import { Store } from '@ngrx/store';
import { combineLatest, Observable, Subscription, zip } from 'rxjs';
import { map, tap } from 'rxjs/operators';
import { AppUser } from 'src/app/data/interfaces/app-user';
import { IFacade } from 'src/app/data/interfaces/IFacade';
import { AppState } from 'src/app/store';
import { deleteUserFromApplication, loadAppUserEntityAction, updateAppUserRoleAction } from 'src/app/store/app-user/actions';
import { selectAppUserIsPending, selectAppUsers } from 'src/app/store/app-user/selectors';
import { selectCurrentApp, selectUserRollForSelectedApp } from 'src/app/store/application/selectors';
import { selectCurrentOrganizationId, selectUserRollForSelectedOrganization } from 'src/app/store/organization/selectors';
import { loadRolesEntityAction } from 'src/app/store/role/actions';
import { selectAllRoles, selectIsPendingRoleStore } from 'src/app/store/role/selectors';
import { selectUserId } from 'src/app/store/userInfo/selectors';

import { AppUserService } from '../../core/app-user/app-user.service';
import { loadUsersEntityAction } from '../../store/user/action';
import { selectUsers } from '../../store/user/selectors';
import { Role } from 'src/app/data/enums/role.enum';

@Injectable()
export class ApplicationUserListFacade implements IFacade {
  isLoading$: Observable<boolean>;
  appUsers$: Observable<AppUser[]>;
  availableRoles$: Observable<string[]>;
  availableEmails$: Observable<string[]>;
  userRole$: Observable<string>;
  organizationRole$: Observable<string>;
  applicationRole$: Observable<string>;
  currentUserId$: Observable<string>;
  selectedApplicationName: string;

  private selectedApplicationId: string;
  private selectedOrganizationId: string;
  private sub: Subscription;

  constructor(private store: Store<AppState>, private userService: AppUserService) {
    this.appUsers$ = store.select(selectAppUsers);
    this.availableEmails$ = combineLatest([store.select(selectUsers), this.appUsers$]).pipe(
      map(([users, appUsers]) => {
        return users.map((user) => {
          if (appUsers.every((appUser) => appUser.id !== user.id)) {
            return user.email;
          }
        });
      })
    );

    this.organizationRole$ = this.store.select(selectUserRollForSelectedOrganization);
<<<<<<< HEAD
    this.applicationRole$ = this.store.select(selectUserRollForSelectedApp);
    this.userRole$ = combineLatest([this.store.select(selectUserRollForSelectedApp), this.organizationRole$]).pipe(
=======
    this.userRole$ = combineLatest(
      [this.store.select(selectUserRollForSelectedApp),
        this.organizationRole$]
    ).pipe(
>>>>>>> 09decdb8
      map(([applicationRole, organizationRole]) => {
        // the organization role (if OWNER or ADMINISTRATOR) should prevail on the application role
        console.log(applicationRole);
        if (organizationRole !== Role.USER) {
          if (organizationRole === Role.OWNER) {
            return organizationRole;
          }

          if (organizationRole === Role.ADMINISTRATOR) {
            return applicationRole === Role.OWNER ? applicationRole : organizationRole;
          }
        }
      })
    );

    this.currentUserId$ = store.select(selectUserId);
    const allRoles$ = store.select(selectAllRoles);

    this.availableRoles$ = combineLatest([allRoles$, this.userRole$, this.applicationRole$, this.organizationRole$]).pipe(
      map(([allRoles, userRole, applicationRole, organizationRole]) => {
        if (organizationRole === Role.OWNER || applicationRole === Role.OWNER) {
          return allRoles;
        } else if (organizationRole === Role.ADMINISTRATOR) {
          return allRoles.filter((role) => role !== Role.OWNER);
        } else {
          const roleIndex = allRoles.indexOf(userRole);
          return roleIndex !== -1 ? allRoles.slice(0, roleIndex + 1) : [];
        }
      })
    );

    const usersLoading$ = store.select(selectAppUserIsPending);
    const roleLoading$ = store.select(selectIsPendingRoleStore);

    this.isLoading$ = combineLatest([usersLoading$, roleLoading$]).pipe(map((observResults) => !(!observResults[0] && !observResults[1])));
  }

  initSubscriptions(): void {
    this.sub = zip(this.store.select(selectCurrentApp), this.store.select(selectCurrentOrganizationId)).subscribe(([app, orgId]) => {
      if (app && orgId) {
        this.selectedApplicationId = app.id;
        this.selectedApplicationName = app.name;
        this.selectedOrganizationId = orgId;
        this.loadData();
      }
    });
  }

  loadData(): void {
    this.store.dispatch(
      loadAppUserEntityAction({
        organizationId: this.selectedOrganizationId,
        applicationId: this.selectedApplicationId,
      })
    );
    this.store.dispatch(loadRolesEntityAction());
    this.store.dispatch(
      loadUsersEntityAction({
        organizationId: this.selectedOrganizationId,
      })
    );
  }

  updateUserRole(id: string, role: Role): void {
    this.store.dispatch(
      updateAppUserRoleAction({
        organizationId: this.selectedOrganizationId,
        applicationId: this.selectedApplicationId,
        user: {
          id,
          role,
        },
      })
    );
  }

  inviteUser(email: string, role: string): Observable<any> {
    return this.userService.inviteUser(this.selectedOrganizationId, this.selectedApplicationId, email, role).pipe(
      tap(() =>
        this.store.dispatch(
          loadAppUserEntityAction({
            organizationId: this.selectedOrganizationId,
            applicationId: this.selectedApplicationId,
          })
        )
      )
    );
  }

  delete(userId: string) {
    this.store.dispatch(
      deleteUserFromApplication({
        organizationId: this.selectedOrganizationId,
        applicationId: this.selectedApplicationId,
        userId,
      })
    );
  }

  unsubscribe(): void {
    this.sub.unsubscribe();
  }
}<|MERGE_RESOLUTION|>--- conflicted
+++ resolved
@@ -63,18 +63,10 @@
     );
 
     this.organizationRole$ = this.store.select(selectUserRollForSelectedOrganization);
-<<<<<<< HEAD
     this.applicationRole$ = this.store.select(selectUserRollForSelectedApp);
     this.userRole$ = combineLatest([this.store.select(selectUserRollForSelectedApp), this.organizationRole$]).pipe(
-=======
-    this.userRole$ = combineLatest(
-      [this.store.select(selectUserRollForSelectedApp),
-        this.organizationRole$]
-    ).pipe(
->>>>>>> 09decdb8
       map(([applicationRole, organizationRole]) => {
         // the organization role (if OWNER or ADMINISTRATOR) should prevail on the application role
-        console.log(applicationRole);
         if (organizationRole !== Role.USER) {
           if (organizationRole === Role.OWNER) {
             return organizationRole;
