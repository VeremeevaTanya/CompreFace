--- conflicted
+++ resolved
@@ -18,14 +18,9 @@
 import { BehaviorSubject, combineLatest, Observable, Subscription } from 'rxjs';
 import { map, skipWhile } from 'rxjs/operators';
 import { UserService } from 'src/app/core/user/user.service';
-<<<<<<< HEAD
-import { AppUser } from 'src/app/data/appUser';
-import { IFacade } from 'src/app/data/facade/IFacade';
-=======
 import { AppUser } from 'src/app/data/interfaces/app-user';
 import { IFacade } from 'src/app/data/interfaces/IFacade';
 import { UserDeletion } from 'src/app/data/interfaces/user-deletion';
->>>>>>> fae74f13
 import { AppState } from 'src/app/store';
 import {
   selectCurrentOrganizationId,
@@ -37,12 +32,7 @@
 import { deleteUser, loadUsersEntityAction, updateUserRoleWithRefreshAction, } from 'src/app/store/user/action';
 import { selectIsPendingUserStore, selectUsersWithOwnerApp } from 'src/app/store/user/selectors';
 import { selectUserEmail, selectUserId } from 'src/app/store/userInfo/selectors';
-<<<<<<< HEAD
-import { RoleEnum } from 'src/app/data/roleEnum.enum';
-import { UserDeletion } from '../../data/userDeletion';
-=======
 import { Role } from '../../data/enums/role.enum';
->>>>>>> fae74f13
 
 @Injectable()
 export class UserListFacade implements IFacade {
