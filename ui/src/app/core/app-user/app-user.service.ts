--- conflicted
+++ resolved
@@ -36,13 +36,8 @@
       );
   }
 
-<<<<<<< HEAD
-  update(organizationId: string, applicationId: string, userId: string, role: RoleEnum): Observable<AppUser> {
+  update(organizationId: string, applicationId: string, userId: string, role: Role): Observable<AppUser> {
     return this.http.put<AppUser>(`${environment.adminApiUrl}org/${organizationId}/app/${applicationId}/role`, { userId, role });
-=======
-  update(organizationId: string, applicationId: string, userId: string, role: Role): Observable<AppUser> {
-    return this.http.put<AppUser>(`${environment.apiUrl}org/${organizationId}/app/${applicationId}/role`, { userId, role });
->>>>>>> 6299f6fb
   }
 
   inviteUser(organizationId: string, applicationId: string, userEmail: string, role: string): Observable<{ message: string }> {
