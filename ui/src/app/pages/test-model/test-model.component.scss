/*!
 * Copyright (c) 2020 the original author or authors
 *
 * Licensed under the Apache License, Version 2.0 (the "License");
 * you may not use this file except in compliance with the License.
 * You may obtain a copy of the License at
 *
 *      https://www.apache.org/licenses/LICENSE-2.0
 *
 * Unless required by applicable law or agreed to in writing, software
 * distributed under the License is distributed on an "AS IS" BASIS,
 * WITHOUT WARRANTIES OR CONDITIONS OF ANY KIND, either express
 * or implied. See the License for the specific language governing
 * permissions and limitations under the License.
 */

@import 'media.scss';
@import 'colors.scss';

.container {
  display: flex;
  flex-direction: column;
  flex-wrap: nowrap;

  .header-container {
    width: 100%;

    @include mobile {
      height: auto;
    }
  }
<<<<<<< HEAD

=======
>>>>>>> f38ef83d
  mat-card {
    margin-top: 160px;
  }
}<|MERGE_RESOLUTION|>--- conflicted
+++ resolved
@@ -29,10 +29,6 @@
       height: auto;
     }
   }
-<<<<<<< HEAD
-
-=======
->>>>>>> f38ef83d
   mat-card {
     margin-top: 160px;
   }
