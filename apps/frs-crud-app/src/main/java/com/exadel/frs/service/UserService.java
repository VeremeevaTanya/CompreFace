package com.exadel.frs.service;

import static com.exadel.frs.validation.EmailValidator.isInvalid;
import static java.util.stream.Collectors.toList;
import static org.apache.commons.lang3.StringUtils.isBlank;
import static org.springframework.util.StringUtils.isEmpty;
import com.exadel.frs.dto.ui.UserCreateDto;
import com.exadel.frs.dto.ui.UserUpdateDto;
import com.exadel.frs.entity.Organization;
import com.exadel.frs.entity.User;
import com.exadel.frs.exception.EmailAlreadyRegisteredException;
import com.exadel.frs.exception.EmptyRequiredFieldException;
import com.exadel.frs.exception.InvalidEmailException;
import com.exadel.frs.exception.RegistrationTokenExpiredException;
import com.exadel.frs.exception.UserDoesNotExistException;
import com.exadel.frs.helpers.EmailSender;
import com.exadel.frs.repository.UserRepository;
import java.time.LocalDateTime;
import java.util.ArrayList;
import java.util.List;
import java.util.UUID;
import javax.transaction.Transactional;
import lombok.NonNull;
import lombok.val;
import org.springframework.context.annotation.Lazy;
import org.springframework.core.env.Environment;
import org.springframework.scheduling.annotation.EnableScheduling;
import org.springframework.scheduling.annotation.Scheduled;
import org.springframework.security.crypto.password.PasswordEncoder;
import org.springframework.stereotype.Service;

@Service
@EnableScheduling
public class UserService {

    private final UserRepository userRepository;
    private final PasswordEncoder encoder;
    private final EmailSender emailSender;
    private final Environment env;
    private final OrganizationService organizationService;

    public UserService(
            @NonNull final UserRepository userRepository,
            @NonNull final PasswordEncoder encoder,
            @NonNull final EmailSender emailSender,
            @NonNull final Environment env,
            @Lazy
            @NonNull final OrganizationService organizationService
    ) {
        this.userRepository = userRepository;
        this.encoder = encoder;
        this.emailSender = emailSender;
        this.env = env;
        this.organizationService = organizationService;
    }

    public User getUser(final Long id) {
        return userRepository.findById(id)
                             .orElseThrow(() -> new UserDoesNotExistException(id.toString()));
    }

    public User getUser(final String email) {
        return userRepository.findByEmail(email)
                             .orElseThrow(() -> new UserDoesNotExistException(email));
    }

    public User getEnabledUserByEmail(final String email) {
        return userRepository.findByEmailAndEnabledTrue(email)
                             .orElseThrow(() -> new UserDoesNotExistException(email));
    }

    public User getUserByGuid(final String guid) {
        return userRepository.findByGuid(guid)
                             .orElseThrow(() -> new UserDoesNotExistException(guid));
    }

    @Transactional
    public User createUser(final UserCreateDto userCreateDto) {
        validateUserCreateDto(userCreateDto);
        val user = User.builder()
                       .email(userCreateDto.getEmail().toLowerCase())
                       .firstName(userCreateDto.getFirstName())
                       .lastName(userCreateDto.getLastName())
                       .password(encoder.encode(userCreateDto.getPassword()))
                       .guid(UUID.randomUUID().toString())
                       .accountNonExpired(true)
                       .accountNonLocked(true)
                       .credentialsNonExpired(true)
                       .enabled(false)
                       .registrationToken(generateRegistrationToken())
                       .build();

        sendRegistrationTokenToUser(user);

        return userRepository.save(user);
    }

    public String generateRegistrationToken() {
        return UUID.randomUUID().toString();
    }

    private void sendRegistrationTokenToUser(final User user) {
        val message = "Please, confirm your registration clicking the link below:\n"
                + "https://"
                + env.getProperty("host.frs")
                + "/admin/user/registration/confirm?token="
                + user.getRegistrationToken();

        val subject = "Exadel FRS Registration";

        emailSender.sendMail(user.getEmail(), subject, message);
    }

    private void validateUserCreateDto(final UserCreateDto userCreateDto) {
        if (isBlank(userCreateDto.getEmail())) {
            throw new EmptyRequiredFieldException("email");
        }
        if (isInvalid(userCreateDto.getEmail())) {
            throw new InvalidEmailException();
        }
        if (isBlank(userCreateDto.getPassword())) {
            throw new EmptyRequiredFieldException("password");
        }
        if (isBlank(userCreateDto.getFirstName())) {
            throw new EmptyRequiredFieldException("first name");
        }
        if (isBlank(userCreateDto.getLastName())) {
            throw new EmptyRequiredFieldException("last name");
        }
        if (userRepository.existsByEmail(userCreateDto.getEmail().toLowerCase())) {
            throw new EmailAlreadyRegisteredException();
        }
    }

<<<<<<< HEAD
    public void updateUser(final UserUpdateDto userUpdateDto, final Long userId) {
        val user = getUser(userId);
        if (!isEmpty(userUpdateDto.getFirstName())) {
=======
    public User updateUser(final UserUpdateDto userUpdateDto, final Long userId) {
        User user = getUser(userId);
        if (!StringUtils.isEmpty(userUpdateDto.getFirstName())) {
>>>>>>> 7f1bd032
            user.setFirstName(userUpdateDto.getFirstName());
        }
        if (!isEmpty(userUpdateDto.getLastName())) {
            user.setLastName(userUpdateDto.getLastName());
        }
        if (!isEmpty(userUpdateDto.getPassword())) {
            user.setPassword(encoder.encode(userUpdateDto.getPassword()));
        }
<<<<<<< HEAD

        userRepository.save(user);
=======
        return userRepository.save(user);
>>>>>>> 7f1bd032
    }

    @Transactional
    public void deleteUser(final Long id) {
        deleteOrganizationsThatBelongToUser(id);
        userRepository.deleteById(id);
    }

    public List<User> autocomplete(final String query) {
        if (isBlank(query)) {
            return new ArrayList<>();
        }

        val hqlParameter = query + "%";

        return userRepository.autocomplete(hqlParameter);
    }

    @Scheduled(fixedDelayString = "${registration.token.scheduler.period}")
    @Transactional
    public void removeExpiredRegistrationTokens() {
        val registrationExpireTime =
                env.getProperty("registration.token.expires", Integer.class) / 1000;
        val seconds = LocalDateTime.now()
                                   .minusSeconds(registrationExpireTime);

        userRepository.deleteByEnabledFalseAndRegTimeBefore(seconds);
    }

    public void confirmRegistration(final String token) {
        val user = userRepository.findByRegistrationToken(token)
                                 .orElseThrow(RegistrationTokenExpiredException::new);

        user.setEnabled(true);
        user.setRegistrationToken(null);

        userRepository.save(user);
    }

    private void deleteOrganizationsThatBelongToUser(final Long userId) {
        val ownedOrgGuids = organizationService.getOwnedOrganizations(userId).stream()
                                               .map(Organization::getGuid)
                                               .collect(toList());

        ownedOrgGuids.forEach(orgGuid -> organizationService.deleteOrganization(orgGuid, userId));
    }
}<|MERGE_RESOLUTION|>--- conflicted
+++ resolved
@@ -132,15 +132,9 @@
         }
     }
 
-<<<<<<< HEAD
-    public void updateUser(final UserUpdateDto userUpdateDto, final Long userId) {
+    public User updateUser(final UserUpdateDto userUpdateDto, final Long userId) {
         val user = getUser(userId);
         if (!isEmpty(userUpdateDto.getFirstName())) {
-=======
-    public User updateUser(final UserUpdateDto userUpdateDto, final Long userId) {
-        User user = getUser(userId);
-        if (!StringUtils.isEmpty(userUpdateDto.getFirstName())) {
->>>>>>> 7f1bd032
             user.setFirstName(userUpdateDto.getFirstName());
         }
         if (!isEmpty(userUpdateDto.getLastName())) {
@@ -149,12 +143,8 @@
         if (!isEmpty(userUpdateDto.getPassword())) {
             user.setPassword(encoder.encode(userUpdateDto.getPassword()));
         }
-<<<<<<< HEAD
 
-        userRepository.save(user);
-=======
         return userRepository.save(user);
->>>>>>> 7f1bd032
     }
 
     @Transactional
