package com.exadel.frs.entity;

import com.exadel.frs.enums.AppRole;
import lombok.*;

import javax.persistence.*;
import java.util.ArrayList;
import java.util.List;
import java.util.Optional;

@Entity
@Table
@Data
@NoArgsConstructor
@AllArgsConstructor
@Builder
@EqualsAndHashCode(of = {"guid"})
public class App {

    @Id
    @GeneratedValue(strategy = GenerationType.SEQUENCE, generator = "app_id_seq")
    @SequenceGenerator(name = "app_id_seq", sequenceName = "app_id_seq", allocationSize = 1)
    private Long id;
    private String name;
    private String guid;
    private String apiKey;

    @ManyToOne(fetch = FetchType.LAZY, optional = false)
    private Organization organization;

    @ToString.Exclude
    @Builder.Default
    @OneToMany(mappedBy = "app", cascade = CascadeType.ALL, orphanRemoval = true)
    private List<UserAppRole> userAppRoles = new ArrayList<>();

    @ToString.Exclude
    @Builder.Default
    @OneToMany(mappedBy = "app")
    private List<AppModel> appModelAccess = new ArrayList<>();

    @ToString.Exclude
    @Builder.Default
    @OneToMany(mappedBy = "app")
    private List<Model> models = new ArrayList<>();
<<<<<<< HEAD

    public Optional<UserAppRole> getOwner() {
        return userAppRoles
                .stream()
                .filter(userAppRole -> AppRole.OWNER.equals(userAppRole.getRole()))
                .findFirst();
    }
=======
>>>>>>> 2e1bcc2c

    public Optional<UserAppRole> getUserAppRole(Long userId) {
        return userAppRoles
                .stream()
                .filter(userAppRole -> userAppRole.getId().getUserId().equals(userId))
                .findFirst();
    }

    public void addUserAppRole(User user, AppRole role) {
        UserAppRole userAppRole = new UserAppRole(user, this, role);
        userAppRoles.add(userAppRole);
        user.getUserAppRoles().add(userAppRole);
    }
}<|MERGE_RESOLUTION|>--- conflicted
+++ resolved
@@ -42,16 +42,6 @@
     @Builder.Default
     @OneToMany(mappedBy = "app")
     private List<Model> models = new ArrayList<>();
-<<<<<<< HEAD
-
-    public Optional<UserAppRole> getOwner() {
-        return userAppRoles
-                .stream()
-                .filter(userAppRole -> AppRole.OWNER.equals(userAppRole.getRole()))
-                .findFirst();
-    }
-=======
->>>>>>> 2e1bcc2c
 
     public Optional<UserAppRole> getUserAppRole(Long userId) {
         return userAppRoles
