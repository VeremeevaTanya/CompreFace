--- conflicted
+++ resolved
@@ -6,17 +6,8 @@
 
 import javax.persistence.*;
 import java.util.Collections;
-import java.util.HashSet;
 import java.util.List;
-import java.util.Set;
 
-@NamedEntityGraph(
-        name = "by-name",
-        attributeNodes = {
-                @NamedAttributeNode("userAppRoles"),
-                @NamedAttributeNode("userOrganizationRoles")
-        }
-)
 @Entity
 @Table
 @Data
@@ -43,32 +34,21 @@
     @ToString.Exclude
     @Builder.Default
     @OneToMany(mappedBy = "user")
-<<<<<<< HEAD
     private List<UserAppRole> userAppRoles = new ArrayList<>();
-=======
-    private Set<UserAppRole> userAppRoles = new HashSet<>();
->>>>>>> 2e1bcc2c
 
     @ToString.Exclude
     @Builder.Default
     @OneToMany(mappedBy = "user")
-<<<<<<< HEAD
     private List<UserOrganizationRole> userOrganizationRoles = new ArrayList<>();
-=======
-    private Set<UserOrganizationRole> userOrganizationRoles = new HashSet<>();
->>>>>>> 2e1bcc2c
 
     @Override
     public List<GrantedAuthority> getAuthorities() {
         return Collections.emptyList();
     }
-<<<<<<< HEAD
 
     @Override
     public String getUsername() {
         return email;
     }
 
-=======
->>>>>>> 2e1bcc2c
 }