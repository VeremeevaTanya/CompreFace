package com.exadel.frs.controller;

import com.exadel.frs.dto.ui.ModelCreateDto;
import com.exadel.frs.dto.ui.ModelResponseDto;
import com.exadel.frs.dto.ui.ModelUpdateDto;
import com.exadel.frs.helpers.SecurityUtils;
import com.exadel.frs.mapper.MlModelMapper;
import com.exadel.frs.service.ModelService;
import com.exadel.frs.system.statistics.CallStatistics;
import io.swagger.annotations.ApiOperation;
import io.swagger.annotations.ApiParam;
import io.swagger.annotations.ApiResponse;
import io.swagger.annotations.ApiResponses;
import lombok.RequiredArgsConstructor;
import org.springframework.http.HttpStatus;
import org.springframework.web.bind.annotation.*;

import javax.validation.Valid;
import java.util.List;

@RestController
@RequestMapping("/admin")
@RequiredArgsConstructor
public class ModelController {

    private static final String GUID_EXAMPLE = "3913717b-a40b-4d6f-acc4-a861aa612651";

    private final ModelService modelService;
    private final MlModelMapper modelMapper;

<<<<<<< HEAD
    @GetMapping("/org/{orgGuid}/app/{appGuid}/model/{guid}")
    @ApiOperation(value = "Get model")
    public ModelResponseDto getModel(
            @ApiParam(value = "GUID of organization", required = true, example = GUID_EXAMPLE) @PathVariable final String orgGuid,
            @ApiParam(value = "GUID of application", required = true, example = GUID_EXAMPLE) @PathVariable final String appGuid,
            @ApiParam(value = "GUID of model to return", required = true, example = GUID_EXAMPLE) @PathVariable final String guid) {
        return modelMapper.toResponseDto(modelService.getModel(guid, SecurityUtils.getPrincipalId()), appGuid);
=======
    @CallStatistics
    @GetMapping("/{guid}")
    @ApiOperation(value = "Get model, created by user")
    public ModelDto getModel(@ApiParam(value = "GUID of model to return",
            required = true,
            example = "0") @PathVariable final String guid) {
        return modelMapper.toDto(modelService.getModel(guid, SecurityUtils.getPrincipalId()));
>>>>>>> 95b63029
    }

    @GetMapping("/org/{orgGuid}/app/{appGuid}/models")
    @ApiOperation(value = "Get all models in application")
    public List<ModelResponseDto> getModels(
            @ApiParam(value = "GUID of organization", required = true, example = GUID_EXAMPLE) @PathVariable final String orgGuid,
            @ApiParam(value = "GUID of application", required = true, example = GUID_EXAMPLE) @PathVariable final String appGuid) {
        return modelMapper.toResponseDto(modelService.getModels(appGuid, SecurityUtils.getPrincipalId()), appGuid);
    }

    @ResponseStatus(HttpStatus.CREATED)
    @PostMapping("/org/{orgGuid}/app/{appGuid}/model")
    @ApiOperation(value = "Create model")
    @ApiResponses({
            @ApiResponse(code = 400, message = "Model name is required | Application access type to model is not correct")
    })
    public ModelResponseDto createModel(
            @ApiParam(value = "GUID of organization", required = true, example = GUID_EXAMPLE) @PathVariable final String orgGuid,
            @ApiParam(value = "GUID of application", required = true, example = GUID_EXAMPLE) @PathVariable final String appGuid,
            @ApiParam(value = "Model object that needs to be created", required = true) @Valid @RequestBody ModelCreateDto modelCreateDto) {
        return modelMapper.toResponseDto(modelService.createModel(modelCreateDto, orgGuid, appGuid, SecurityUtils.getPrincipalId()), appGuid);
    }

    @PutMapping("/org/{orgGuid}/app/{appGuid}/model/{guid}")
    @ApiOperation(value = "Update model data")
    @ApiResponses({
            @ApiResponse(code = 400, message = "Application access type to model is not correct")
    })
    public void updateModel(
            @ApiParam(value = "GUID of organization", required = true, example = GUID_EXAMPLE) @PathVariable final String orgGuid,
            @ApiParam(value = "GUID of application", required = true, example = GUID_EXAMPLE) @PathVariable final String appGuid,
            @ApiParam(value = "GUID of model that needs to be updated", required = true, example = GUID_EXAMPLE) @PathVariable final String guid,
            @ApiParam(value = "Model data", required = true) @Valid @RequestBody ModelUpdateDto modelUpdateDto) {
        modelService.updateModel(modelUpdateDto, guid, SecurityUtils.getPrincipalId());
    }

    @PutMapping("/org/{orgGuid}/app/{appGuid}/model/{guid}/apikey")
    @ApiOperation(value = "Generate new api-key for model")
    public void regenerateApiKey(
            @ApiParam(value = "GUID of organization", required = true, example = GUID_EXAMPLE) @PathVariable final String orgGuid,
            @ApiParam(value = "GUID of application", required = true, example = GUID_EXAMPLE) @PathVariable final String appGuid,
            @ApiParam(value = "GUID of the model which GUID needs to be regenerated", required = true, example = GUID_EXAMPLE) @PathVariable final String guid) {
        modelService.regenerateApiKey(guid, SecurityUtils.getPrincipalId());
    }

    @DeleteMapping("/org/{orgGuid}/app/{appGuid}/model/{guid}")
    @ApiOperation(value = "Delete model")
    public void deleteModel(
            @ApiParam(value = "GUID of organization", required = true, example = GUID_EXAMPLE) @PathVariable final String orgGuid,
            @ApiParam(value = "GUID of application", required = true, example = GUID_EXAMPLE) @PathVariable final String appGuid,
            @ApiParam(value = "GUID of the model that needs to be deleted", required = true, example = GUID_EXAMPLE) @PathVariable final String guid) {
        modelService.deleteModel(guid, SecurityUtils.getPrincipalId());
    }

}<|MERGE_RESOLUTION|>--- conflicted
+++ resolved
@@ -28,7 +28,7 @@
     private final ModelService modelService;
     private final MlModelMapper modelMapper;
 
-<<<<<<< HEAD
+    @CallStatistics
     @GetMapping("/org/{orgGuid}/app/{appGuid}/model/{guid}")
     @ApiOperation(value = "Get model")
     public ModelResponseDto getModel(
@@ -36,15 +36,6 @@
             @ApiParam(value = "GUID of application", required = true, example = GUID_EXAMPLE) @PathVariable final String appGuid,
             @ApiParam(value = "GUID of model to return", required = true, example = GUID_EXAMPLE) @PathVariable final String guid) {
         return modelMapper.toResponseDto(modelService.getModel(guid, SecurityUtils.getPrincipalId()), appGuid);
-=======
-    @CallStatistics
-    @GetMapping("/{guid}")
-    @ApiOperation(value = "Get model, created by user")
-    public ModelDto getModel(@ApiParam(value = "GUID of model to return",
-            required = true,
-            example = "0") @PathVariable final String guid) {
-        return modelMapper.toDto(modelService.getModel(guid, SecurityUtils.getPrincipalId()));
->>>>>>> 95b63029
     }
 
     @GetMapping("/org/{orgGuid}/app/{appGuid}/models")
