--- conflicted
+++ resolved
@@ -29,22 +29,13 @@
     private final AppMapper appMapper;
     private final UserAppRoleMapper userAppRoleMapper;
 
-<<<<<<< HEAD
+    @CallStatistics
     @GetMapping("/org/{orgGuid}/app/{guid}")
     @ApiOperation(value = "Get application")
     public AppResponseDto getApp(
             @ApiParam(value = "GUID of organization", required = true, example = GUID_EXAMPLE) @PathVariable String orgGuid,
             @ApiParam(value = "GUID of application to return", required = true, example = GUID_EXAMPLE) @PathVariable String guid) {
         return appMapper.toResponseDto(appService.getApp(guid, SecurityUtils.getPrincipalId()), SecurityUtils.getPrincipalId());
-=======
-    @CallStatistics
-    @GetMapping("/{guid}")
-    @ApiOperation(value = "Get application, created by user")
-    public AppDto getApp(@ApiParam(value = "GUID of application to return",
-            required = true,
-            example = "3913717b-a40b-4d6f-acc4-a861aa612651") @PathVariable String guid) {
-        return appMapper.toDto(appService.getApp(guid, SecurityUtils.getPrincipalId()));
->>>>>>> 95b63029
     }
 
     @GetMapping("/org/{orgGuid}/apps")
