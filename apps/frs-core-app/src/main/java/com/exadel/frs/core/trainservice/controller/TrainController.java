--- conflicted
+++ resolved
@@ -1,23 +1,19 @@
 package com.exadel.frs.core.trainservice.controller;
 
 import static com.exadel.frs.core.trainservice.system.global.Constants.API_V1;
-<<<<<<< HEAD
-
-import com.exadel.frs.core.trainservice.component.FaceClassifierManager;
-import com.exadel.frs.core.trainservice.dto.RetrainResponse;
-import com.exadel.frs.core.trainservice.dao.FaceDao;
-=======
 import static com.exadel.frs.core.trainservice.system.global.Constants.X_FRS_API_KEY_HEADER;
 import static org.springframework.http.HttpStatus.ACCEPTED;
 import static org.springframework.http.HttpStatus.NO_CONTENT;
 import static org.springframework.http.HttpStatus.OK;
 import com.exadel.frs.core.trainservice.dto.RetrainResponse;
+import com.exadel.frs.core.trainservice.component.FaceClassifierManager;
+
 import com.exadel.frs.core.trainservice.service.RetrainService;
 import com.exadel.frs.core.trainservice.system.SystemService;
 import io.swagger.annotations.ApiParam;
->>>>>>> 385c9528
 import lombok.RequiredArgsConstructor;
 import lombok.val;
+import org.springframework.http.HttpStatus;
 import org.springframework.http.ResponseEntity;
 import org.springframework.web.bind.annotation.DeleteMapping;
 import org.springframework.web.bind.annotation.GetMapping;
@@ -31,30 +27,22 @@
 @RequiredArgsConstructor
 public class TrainController {
 
-<<<<<<< HEAD
+    private final RetrainService retrainService;
+    private final SystemService systemService;
     private final FaceClassifierManager manager;
 
-    @RequestMapping(value = "/retrain", method = RequestMethod.POST)
-=======
-    private final RetrainService retrainService;
-    private final SystemService systemService;
 
     @PostMapping("/retrain")
->>>>>>> 385c9528
     public ResponseEntity train(
             @ApiParam(value = "Api key of application and model", required = true)
             @RequestHeader(X_FRS_API_KEY_HEADER)
             final String apiKey
     ) {
-<<<<<<< HEAD
-        manager.initNewClassifier(appkey, modelId);
-        return ResponseEntity.status(HttpStatus.ACCEPTED)
-=======
         val token = systemService.buildToken(apiKey);
+        manager.initNewClassifier(token.getAppApiKey(), token.getModelApiKey());
         retrainService.startRetrain(token.getAppApiKey(), token.getModelApiKey());
 
-        return ResponseEntity.status(ACCEPTED)
->>>>>>> 385c9528
+        return ResponseEntity.status(HttpStatus.ACCEPTED)
                              .body(new RetrainResponse("Retraining has just been started (this one already exists)"));
     }
 
@@ -64,17 +52,11 @@
             @RequestHeader(X_FRS_API_KEY_HEADER)
             final String apiKey
     ) {
-<<<<<<< HEAD
-        var training = manager.isTraining(appkey, modelId);
-        if (training) {
-            return ResponseEntity.status(HttpStatus.ACCEPTED)
-=======
         val token = systemService.buildToken(apiKey);
         val isRun = retrainService.isTrainingRun(token.getAppApiKey(), token.getModelApiKey());
 
         if (isRun) {
             return ResponseEntity.status(ACCEPTED)
->>>>>>> 385c9528
                                  .body(new RetrainResponse("Retraining has been previously started"));
         }
 
@@ -88,12 +70,8 @@
             @RequestHeader(X_FRS_API_KEY_HEADER)
             final String apiKey
     ) {
-<<<<<<< HEAD
-        manager.abortClassifierTraining(appkey, modelId);
-=======
         val token = systemService.buildToken(apiKey);
         retrainService.abortTraining(token.getAppApiKey(), token.getModelApiKey());
->>>>>>> 385c9528
 
         return ResponseEntity.status(NO_CONTENT)
                              .body(new RetrainResponse("Retraining is ensured to be stopped"));
