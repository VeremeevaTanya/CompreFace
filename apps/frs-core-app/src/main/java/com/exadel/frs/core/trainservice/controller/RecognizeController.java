package com.exadel.frs.core.trainservice.controller;

import com.exadel.frs.core.trainservice.component.FaceClassifierManager;
import com.exadel.frs.core.trainservice.component.FaceClassifierPredictor;
import com.exadel.frs.core.trainservice.dto.RetrainResponse;
import com.exadel.frs.core.trainservice.system.SystemService;
import com.exadel.frs.core.trainservice.system.python.FacePrediction;
import com.exadel.frs.core.trainservice.system.python.ScanFacesClient;
import com.exadel.frs.core.trainservice.validation.ImageExtensionValidator;
import io.swagger.annotations.ApiParam;
import lombok.RequiredArgsConstructor;
import lombok.val;
import org.springframework.data.util.Pair;
import org.springframework.http.HttpStatus;
import org.springframework.http.ResponseEntity;
import org.springframework.web.bind.annotation.PostMapping;
import org.springframework.web.bind.annotation.RequestHeader;
import org.springframework.web.bind.annotation.RequestMapping;
import org.springframework.web.bind.annotation.RequestParam;
import org.springframework.web.bind.annotation.RestController;
import org.springframework.web.multipart.MultipartFile;

import static com.exadel.frs.core.trainservice.system.global.Constants.API_V1;
import static com.exadel.frs.core.trainservice.system.global.Constants.X_FRS_API_KEY_HEADER;
import static org.apache.commons.lang3.ObjectUtils.defaultIfNull;
import static org.springframework.http.HttpStatus.LOCKED;

@RestController
@RequestMapping(API_V1)
@RequiredArgsConstructor
public class RecognizeController {

    private final FaceClassifierManager manager;
    private final FaceClassifierPredictor classifierPredictor;
    private final ScanFacesClient client;
    private final SystemService systemService;
    private final ImageExtensionValidator imageValidator;

    @PostMapping(value = "/recognize")
    public ResponseEntity recognize(
            @ApiParam(value = "Api key of application and model", required = true)
            @RequestHeader(X_FRS_API_KEY_HEADER) final String apiKey,
            @ApiParam(value = "Image for recognizing", required = true)
            @RequestParam final MultipartFile file,
            @ApiParam(value = "Maximum number of faces to be recognized")
            @RequestParam(required = false) final Integer limit
    ) {
        val token = systemService.buildToken(apiKey);

        val lock = manager.isTraining(token.getAppApiKey(), token.getModelApiKey());
        if (lock) {
            return ResponseEntity.status(LOCKED)
                                 .body(new RetrainResponse("Model is locked now, try later"));
        }

<<<<<<< HEAD
        imageValidator.validate(file);

        val classifier = storage.getFaceClassifier(token.getAppApiKey(), token.getModelApiKey());

=======
>>>>>>> 9bf0f943
        val scanResponse = client.scanFaces(file, defaultIfNull(limit, 1), 0.5D);
        val scanResult = scanResponse.getResult().get(0);

        Pair<Integer, String> prediction = classifierPredictor
                .predict(
                        token.getAppApiKey(),
                        token.getModelApiKey(),
                        scanResult.getEmbedding().stream().mapToDouble(d -> d).toArray());

        val result = new FacePrediction(
                scanResult.getBox(),
                prediction.getSecond(),
                scanResult.getEmbedding().get(0).floatValue(),
                scanResult.getBox().getProbability().floatValue()
        );

        return ResponseEntity.status(HttpStatus.OK)
                             .body(result);
    }
}<|MERGE_RESOLUTION|>--- conflicted
+++ resolved
@@ -53,17 +53,14 @@
                                  .body(new RetrainResponse("Model is locked now, try later"));
         }
 
-<<<<<<< HEAD
         imageValidator.validate(file);
 
         val classifier = storage.getFaceClassifier(token.getAppApiKey(), token.getModelApiKey());
 
-=======
->>>>>>> 9bf0f943
         val scanResponse = client.scanFaces(file, defaultIfNull(limit, 1), 0.5D);
         val scanResult = scanResponse.getResult().get(0);
 
-        Pair<Integer, String> prediction = classifierPredictor
+        val prediction = classifierPredictor
                 .predict(
                         token.getAppApiKey(),
                         token.getModelApiKey(),
