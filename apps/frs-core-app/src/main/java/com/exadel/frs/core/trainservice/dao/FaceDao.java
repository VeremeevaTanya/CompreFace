--- conflicted
+++ resolved
@@ -3,19 +3,13 @@
 import static java.util.stream.Collectors.toList;
 import static java.util.stream.Collectors.toMap;
 import com.exadel.frs.core.trainservice.domain.EmbeddingFaceList;
-<<<<<<< HEAD
 import com.exadel.frs.core.trainservice.entity.mongo.Face;
 import com.exadel.frs.core.trainservice.entity.mongo.Face.Embedding;
 import com.exadel.frs.core.trainservice.repository.mongo.FacesRepository;
+import java.io.IOException;
 import java.util.List;
 import java.util.Map;
 import java.util.stream.Stream;
-=======
-import com.exadel.frs.core.trainservice.entity.Face;
-import com.exadel.frs.core.trainservice.entity.Face.Embedding;
-import com.exadel.frs.core.trainservice.repository.FacesRepository;
-import java.io.IOException;
->>>>>>> 0eb4e802
 import lombok.RequiredArgsConstructor;
 import lombok.val;
 import org.apache.commons.lang3.tuple.Pair;
@@ -23,18 +17,8 @@
 import org.springframework.data.mongodb.core.query.Query;
 import org.springframework.data.mongodb.gridfs.GridFsOperations;
 import org.springframework.stereotype.Service;
-
-<<<<<<< HEAD
-=======
-import java.util.List;
-import java.util.Map;
-import java.util.stream.Stream;
 import org.springframework.web.multipart.MultipartFile;
 
-import static java.util.stream.Collectors.toList;
-import static java.util.stream.Collectors.toMap;
-
->>>>>>> 0eb4e802
 @Service
 @RequiredArgsConstructor
 public class FaceDao {
@@ -64,18 +48,6 @@
         if (faces.isEmpty()) {
             return new EmbeddingFaceList();
         }
-<<<<<<< HEAD
-        Map<Pair<String, String>, List<List<Double>>> map = faces.stream()
-                                                                 .collect(toMap(face -> Pair.of(face.getId(), face.getFaceName()),
-                                                                         face -> face.getEmbeddings().stream()
-                                                                                     .map(Embedding::getEmbedding)
-                                                                                     .collect(toList()), (l1, l2) -> Stream
-                                                                                 .concat(l1.stream(), l2.stream())
-                                                                                 .collect(toList())
-                                                                 ));
-
-        EmbeddingFaceList embeddingFaceList = new EmbeddingFaceList();
-=======
 
         val map = faces.stream()
                        .collect(toMap(face -> Pair.of(face.getId(), face.getFaceName()),
@@ -87,7 +59,6 @@
                        ));
 
         val embeddingFaceList = new EmbeddingFaceList();
->>>>>>> 0eb4e802
         embeddingFaceList.setFaceEmbeddings(map);
         embeddingFaceList.setCalculatorVersion(faces.get(0).getEmbeddings().get(0).getCalculatorVersion());
 
