--- conflicted
+++ resolved
@@ -29,8 +29,7 @@
     localStorage.removeItem('token');
   }
 
-<<<<<<< HEAD
-  logIn(username: string, password: string): Observable<any> {
+  logIn(email: string, password: string): Observable<any> {
     const form = this.formBuilder.group({
       username,
       password,
@@ -46,20 +45,11 @@
     // body.set('grant_type', 'password');
     const url = `${environment.apiUrl}${API_URL.LOGIN}`;
     return this.http.post(url, formData, {headers: { Authorization: 'Basic Q29tbW9uQ2xpZW50SWQ6cGFzc3dvcmQ=' }});
-=======
-  logIn(email: string, password: string): Observable<any> {
-    const url = `${environment.apiUrl}${API_URL.LOGIN}`;
-    return this.http.post(url, { email, password });
->>>>>>> 91bdc4cf
   }
 
   signUp(firstName: string, password: string, email: string, lasName: string): Observable<any> {
     const url = `${environment.apiUrl}${API_URL.REGISTER}`;
-<<<<<<< HEAD
-    return this.http.post(url, {email, password, username});
-=======
     return this.http.post(url, { email, password, firstName, lasName });
->>>>>>> 91bdc4cf
   }
 
   logOut(token: string): Observable<any> {
