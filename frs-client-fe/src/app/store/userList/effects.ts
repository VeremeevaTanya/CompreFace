--- conflicted
+++ resolved
@@ -41,13 +41,8 @@
         action.id,
         action.accessLevel
       )),
-<<<<<<< HEAD
-      switchMap(user => [new UpdateUserRoleSuccess(), new UpdateUserRoleEntityAction({ user })]),
-      catchError(e => of(new UpdateUserRoleFail({ errorMessage: e })))
-=======
       switchMap(user => [UpdateUserRoleSuccess({}), new UpdateUserRoleEntityAction({ user })]),
       catchError(e => of(UpdateUserRoleFail({errorMessage: e})))
->>>>>>> 6f8dd458
     );
 
   @Effect()
@@ -61,11 +56,7 @@
       switchMap((res) => {
         return [InviteUserSuccess({ userEmail: res[1].userEmail }), FetchUsers({organizationId: res[1].organizationId})]
       }),
-<<<<<<< HEAD
-      catchError(e => of(new InviteUserFail({ errorMessage: e })))
-=======
       catchError(e => of(InviteUserFail({errorMessage: e})))
->>>>>>> 6f8dd458
     );
 
   @Effect()
