import { createAction, props } from '@ngrx/store';

<<<<<<< HEAD
export enum UserListActionTypes {
  FETCH_USERS = '[User List] Fetch Users',
  FETCH_USERS_SUCCESS = '[User List] Fetch Users Success',
  FETCH_USERS_FAIL = '[User List] Fetch Users Fail',
  UPDATE_USER_ROLE = '[User List] Update User Role',
  UPDATE_USER_ROLE_SUCCESS = '[User List] Update User Role Success',
  UPDATE_USER_ROLE_FAIL = '[User List] Update User Role Fail',
  INVITE_USER = '[User List] Invite User',
  INVITE_USER_SUCCESS = '[User List] Invite User Success',
  INVITE_USER_FAIL = '[User List] Invite User Fail',
  FETCH_AVAILABLE_USER_ROLES = '[User List] Fetch Available User Roles ',
  FETCH_AVAILABLE_USER_ROLES_SUCCESS = '[User List] Fetch Available User Roles Success',
  FETCH_AVAILABLE_USER_ROLES_FAIL = '[User List] Fetch Available User Roles Fail'
}
=======
export const FetchUsers = createAction('[User List] Fetch Users', props<{ organizationId: string }>());
>>>>>>> 6f8dd458

export const FetchUsersSuccess = createAction('[User List] Fetch Users Success', props());

export const FetchUsersFail = createAction('[User List] Fetch Users Fail', props<{ errorMessage: string }>());

export const UpdateUserRole = createAction('[User List] Update User Role', props<{
  organizationId: string;
  id: string;
  accessLevel: string;
}>());

export const UpdateUserRoleSuccess = createAction('[User List] Update User Role Success', props());

export const UpdateUserRoleFail = createAction('[User List] Update User Role Fail', props<{ errorMessage: string; }>());

export const InviteUser = createAction('[User List] Invite User', props<{
  organizationId: string;
  userEmail: string;
  accessLevel: string;
}>());

export const InviteUserSuccess = createAction('[User List] Invite User Success', props<{
  userEmail: string;
}>());

<<<<<<< HEAD
export class InviteUserSuccess implements Action {
  readonly type = UserListActionTypes.INVITE_USER_SUCCESS;
  constructor(public payload: {
    userEmail: string;
  }) {}
}

export class InviteUserFail implements Action {
  readonly type = UserListActionTypes.INVITE_USER_FAIL;
  constructor(public payload: {
    errorMessage: string;
  }) {}
}

export class FetchRoles implements Action {
  readonly type = UserListActionTypes.FETCH_AVAILABLE_USER_ROLES;
  constructor() {}
}

export class FetchRolesSuccess implements Action {
  readonly type = UserListActionTypes.FETCH_AVAILABLE_USER_ROLES_SUCCESS;
  constructor() {}
}

export class FetchRolesFail implements Action {
  readonly type = UserListActionTypes.FETCH_AVAILABLE_USER_ROLES_FAIL;
  constructor(public payload: {
    errorMessage: string;
  }) {}
}

export type UserListActions =
  | FetchUsers
  | FetchUsersSuccess
  | FetchUsersFail
  | UpdateUserRole
  | UpdateUserRoleSuccess
  | UpdateUserRoleFail
  | InviteUser
  | InviteUserSuccess
  | InviteUserFail
  | FetchRoles
  | FetchRolesSuccess
  | FetchRolesFail;
=======
export const InviteUserFail = createAction('[User List] Invite User Fail', props<{
  errorMessage: string;
}>());
>>>>>>> 6f8dd458
<|MERGE_RESOLUTION|>--- conflicted
+++ resolved
@@ -1,23 +1,9 @@
 import { createAction, props } from '@ngrx/store';
 
-<<<<<<< HEAD
-export enum UserListActionTypes {
-  FETCH_USERS = '[User List] Fetch Users',
-  FETCH_USERS_SUCCESS = '[User List] Fetch Users Success',
-  FETCH_USERS_FAIL = '[User List] Fetch Users Fail',
-  UPDATE_USER_ROLE = '[User List] Update User Role',
-  UPDATE_USER_ROLE_SUCCESS = '[User List] Update User Role Success',
-  UPDATE_USER_ROLE_FAIL = '[User List] Update User Role Fail',
-  INVITE_USER = '[User List] Invite User',
-  INVITE_USER_SUCCESS = '[User List] Invite User Success',
-  INVITE_USER_FAIL = '[User List] Invite User Fail',
+export const FetchUsers = createAction('[User List] Fetch Users', props<{ organizationId: string }>());
   FETCH_AVAILABLE_USER_ROLES = '[User List] Fetch Available User Roles ',
   FETCH_AVAILABLE_USER_ROLES_SUCCESS = '[User List] Fetch Available User Roles Success',
   FETCH_AVAILABLE_USER_ROLES_FAIL = '[User List] Fetch Available User Roles Fail'
-}
-=======
-export const FetchUsers = createAction('[User List] Fetch Users', props<{ organizationId: string }>());
->>>>>>> 6f8dd458
 
 export const FetchUsersSuccess = createAction('[User List] Fetch Users Success', props());
 
@@ -43,21 +29,9 @@
   userEmail: string;
 }>());
 
-<<<<<<< HEAD
-export class InviteUserSuccess implements Action {
-  readonly type = UserListActionTypes.INVITE_USER_SUCCESS;
-  constructor(public payload: {
-    userEmail: string;
-  }) {}
-}
-
-export class InviteUserFail implements Action {
-  readonly type = UserListActionTypes.INVITE_USER_FAIL;
-  constructor(public payload: {
-    errorMessage: string;
-  }) {}
-}
-
+export const InviteUserFail = createAction('[User List] Invite User Fail', props<{
+  errorMessage: string;
+}>());
 export class FetchRoles implements Action {
   readonly type = UserListActionTypes.FETCH_AVAILABLE_USER_ROLES;
   constructor() {}
@@ -75,21 +49,7 @@
   }) {}
 }
 
-export type UserListActions =
-  | FetchUsers
-  | FetchUsersSuccess
-  | FetchUsersFail
-  | UpdateUserRole
-  | UpdateUserRoleSuccess
-  | UpdateUserRoleFail
-  | InviteUser
-  | InviteUserSuccess
   | InviteUserFail
   | FetchRoles
   | FetchRolesSuccess
-  | FetchRolesFail;
-=======
-export const InviteUserFail = createAction('[User List] Invite User Fail', props<{
-  errorMessage: string;
-}>());
->>>>>>> 6f8dd458
+  | FetchRolesFail;