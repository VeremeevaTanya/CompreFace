--- conflicted
+++ resolved
@@ -1,13 +1,3 @@
-<<<<<<< HEAD
-import {routerReducer, RouterReducerState} from "@ngrx/router-store";
-import {AuthReducer, State} from "./auth/reducers";
-import {RouterStateUrl} from "./router/reducer";
-// import {OrganizationReducer, OrganizationsState} from "./organization/reducers";
-
-export interface AppState {
-  authState: State;
-  router: RouterReducerState<RouterStateUrl>,
-=======
 import { routerReducer, RouterReducerState } from "@ngrx/router-store";
 import { AuthReducer, AuthState } from "./auth/reducers";
 import { RouterStateUrl } from "./router/reducer";
@@ -17,7 +7,6 @@
   authState: AuthState;
   router: RouterReducerState<RouterStateUrl>
   userInfo: UserInfoState
->>>>>>> f4a7464b
 }
 
 
@@ -26,8 +15,5 @@
 export const sharedReducers = {
   auth: AuthReducer,
   router: routerReducer,
-<<<<<<< HEAD
-=======
   userInfo: UserInfoReducer
->>>>>>> f4a7464b
 };