import { NgModule } from '@angular/core';
import { CommonModule } from '@angular/common';
import { ApplicationComponent } from './application.component';
import {ApplicationService} from "./application.service";
import {MatButtonModule} from "@angular/material/button";
import {RouterModule} from "@angular/router";
import {AuthGuard} from "../../core/auth/auth.guard";
import {ToolBarModule} from "../../features/tool-bar/tool-bar.module";
import {OrganizationHeaderModule} from "../../features/organization-header/organization-header.module";
import {ApplicationHeaderModule} from "../../features/application-header/application-header.module";
<<<<<<< HEAD
import {BreadcrumbsModule} from "../../features/breadcrumbs/breadcrumbs.module";

=======
import { MatCardModule } from '@angular/material/card';
>>>>>>> f8fed9c5


@NgModule({
  declarations: [ApplicationComponent],
  imports: [
    CommonModule,
    MatButtonModule,
    ApplicationHeaderModule,
    RouterModule.forChild([
      {path: '', component: ApplicationComponent, canActivate: [AuthGuard]},
    ]),
    ToolBarModule,
    OrganizationHeaderModule,
<<<<<<< HEAD
    BreadcrumbsModule
=======
    MatCardModule
>>>>>>> f8fed9c5
  ],
  providers: [ApplicationService]
})
export class ApplicationModule { }<|MERGE_RESOLUTION|>--- conflicted
+++ resolved
@@ -8,12 +8,9 @@
 import {ToolBarModule} from "../../features/tool-bar/tool-bar.module";
 import {OrganizationHeaderModule} from "../../features/organization-header/organization-header.module";
 import {ApplicationHeaderModule} from "../../features/application-header/application-header.module";
-<<<<<<< HEAD
+import { MatCardModule } from '@angular/material/card';
 import {BreadcrumbsModule} from "../../features/breadcrumbs/breadcrumbs.module";
 
-=======
-import { MatCardModule } from '@angular/material/card';
->>>>>>> f8fed9c5
 
 
 @NgModule({
@@ -27,11 +24,8 @@
     ]),
     ToolBarModule,
     OrganizationHeaderModule,
-<<<<<<< HEAD
-    BreadcrumbsModule
-=======
+    BreadcrumbsModule,
     MatCardModule
->>>>>>> f8fed9c5
   ],
   providers: [ApplicationService]
 })
