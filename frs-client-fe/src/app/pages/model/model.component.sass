@import 'media.sass'

.mat-card
  min-height: 650px
<<<<<<< HEAD
=======
  height: calc( 100% - 134px)
  margin-bottom: 20px
>>>>>>> 5141db55
  display: flex
  height: 100%
  flex-direction: column

  .header-container
    width: 100%

  +mobile
    height: auto

  app-application-header
    margin-bottom: 40px

.grid-container
  flex-grow: 1

  app-model-list, app-application-user-list
    display: flex
    flex-direction: column
    justify-content: space-between
<|MERGE_RESOLUTION|>--- conflicted
+++ resolved
@@ -2,11 +2,8 @@
 
 .mat-card
   min-height: 650px
-<<<<<<< HEAD
-=======
   height: calc( 100% - 134px)
   margin-bottom: 20px
->>>>>>> 5141db55
   display: flex
   height: 100%
   flex-direction: column
