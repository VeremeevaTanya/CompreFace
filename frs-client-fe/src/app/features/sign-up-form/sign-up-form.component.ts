<<<<<<< HEAD
import {Component, OnDestroy, OnInit} from '@angular/core';
import {FormControl, FormGroup, ValidationErrors, ValidatorFn, Validators} from "@angular/forms";
import {User} from "../../data/user";
import {Store} from "@ngrx/store";
import {AppState} from "../../store";
import {Observable, Subscription} from "rxjs";
import {ROUTERS_URL} from "../../data/routers-url.variable";
import {SignUp} from "../../store/auth/action";
import {selectAuthState} from "../../store/auth/selectors";
=======
import { Component, OnInit } from '@angular/core';
import { FormControl, FormGroup, ValidationErrors, ValidatorFn, Validators } from "@angular/forms";
import { User } from "../../data/user";
import { Store } from "@ngrx/store";
import { AppState } from "../../store";
import { Observable } from "rxjs";
import { ROUTERS_URL } from "../../data/routers-url.variable";
import { SignUp } from "../../store/auth/action";
import { selectAuthState } from "../../store/auth/selectors";
>>>>>>> f4a7464b

@Component({
  selector: 'app-sign-up-form',
  templateUrl: './sign-up-form.component.html',
  styleUrls: ['./sign-up-form.component.sass']
})
export class SignUpFormComponent implements OnInit, OnDestroy {
  form: FormGroup;
  user: User;
  EMAIL_REGEX = '\\S+@\\S+\\.\\S+';
  getState: Observable<any>;
  errorMessage: string | null;
  isLoading = false;
  ROUTERS_URL = ROUTERS_URL;
  stateSubscription: Subscription;

  passwordMatchValidator: ValidatorFn = (formGroup: FormGroup): ValidationErrors | null => {
    if (formGroup.get('password').value === formGroup.get('confirmPassword').value)
      return null;
    else
      return { passwordMismatch: true };
  };

  constructor(private store: Store<AppState>) {
    this.getState = this.store.select(selectAuthState);
  }

  ngOnInit() {
    this.form = new FormGroup({
      username: new FormControl(),
      email: new FormControl(null, [Validators.required, Validators.pattern(this.EMAIL_REGEX)]),
      password: new FormControl(null, [Validators.required, Validators.minLength(8)]),
      confirmPassword: new FormControl(null, [
        Validators.required,
        Validators.minLength(8),
      ]),
    }, { validators: this.passwordMatchValidator });

    this.stateSubscription = this.getState.subscribe((state) => {
      this.errorMessage = state.errorMessage;
      this.isLoading = state.isLoading;
    });
  }

  ngOnDestroy() {
    this.stateSubscription.unsubscribe();
  }

  onSubmit() {
    this.user = this.form.value;
    const payload = {
      email: this.user.email,
      password: this.user.password,
      username: this.user.username
    };
    this.isLoading = true;
    this.store.dispatch(new SignUp(payload));
  }
}<|MERGE_RESOLUTION|>--- conflicted
+++ resolved
@@ -1,24 +1,12 @@
-<<<<<<< HEAD
 import {Component, OnDestroy, OnInit} from '@angular/core';
 import {FormControl, FormGroup, ValidationErrors, ValidatorFn, Validators} from "@angular/forms";
 import {User} from "../../data/user";
 import {Store} from "@ngrx/store";
 import {AppState} from "../../store";
 import {Observable, Subscription} from "rxjs";
-import {ROUTERS_URL} from "../../data/routers-url.variable";
-import {SignUp} from "../../store/auth/action";
-import {selectAuthState} from "../../store/auth/selectors";
-=======
-import { Component, OnInit } from '@angular/core';
-import { FormControl, FormGroup, ValidationErrors, ValidatorFn, Validators } from "@angular/forms";
-import { User } from "../../data/user";
-import { Store } from "@ngrx/store";
-import { AppState } from "../../store";
-import { Observable } from "rxjs";
 import { ROUTERS_URL } from "../../data/routers-url.variable";
 import { SignUp } from "../../store/auth/action";
 import { selectAuthState } from "../../store/auth/selectors";
->>>>>>> f4a7464b
 
 @Component({
   selector: 'app-sign-up-form',
