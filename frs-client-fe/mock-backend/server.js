--- conflicted
+++ resolved
@@ -1,20 +1,14 @@
 const express = require('express');
 const path = require('path');
 const bodyParser = require('body-parser');
-<<<<<<< HEAD
-const dataPath = './mock-backend/data/';
-const mockApps = require('./data/application.json');
+const application = require('./data/application.json');
+const organization = require('./data/organization.json');
 const mockUsers = require('./data/users.json');
 const mockRoles = require('./data/roles.json');
-let mockData = {};
-=======
-const application = require('./data/application.json');
-const organization = require('./data/organization.json');
 let mockData = {
   application,
   organization
 };
->>>>>>> 5bf44387
 
 const app = express();
 app.use(express.urlencoded());
@@ -190,29 +184,7 @@
   console.log('Listening on port 3000!');
 });
 
-<<<<<<< HEAD
-function getJSONData() {
-  let organization;
-  let apps;
-  try {
-    organization = JSON.parse(fs.readFileSync(`${dataPath}organization.json`, 'utf8'));
-    apps = JSON.parse(fs.readFileSync(`${dataPath}apps.json`, 'utf8'));
-  } catch (e) {
-    organization = [];
-    apps = [];
-  }
-
-  mockData = {
-    organization,
-    apps,
-    application: mockApps,
-    users: mockUsers,
-    roles: mockRoles
-  }
-}
-
-=======
->>>>>>> 5bf44387
+
 function auth(req, res, next) {
   if (req && req.headers.authorization === token)
     return next();
