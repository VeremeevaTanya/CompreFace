--- conflicted
+++ resolved
@@ -27,7 +27,6 @@
     def default(self, obj):
         if isinstance(obj, Serializable):
             return obj.serialize()
-<<<<<<< HEAD
         return super().default(obj)
 
 
@@ -112,7 +111,7 @@
         except ValueError as e:
             raise BadRequestException('Limit format is invalid') from e
         except AssertionError as e:
-            raise BadRequestException('Limit value is not invalid') from e
+            raise BadRequestException('Limit value is invalid') from e
         api_key = request.headers[API_KEY_HEADER]
         file = request.files['file']
 
@@ -141,106 +140,6 @@
         return response
 
     return app
-=======
-        return super(MyJSONEncoder, self).default(obj)
-
-
-app.json_encoder = MyJSONEncoder
-
-
-@app.route('/status')
-@swag_from('flasgger/get_status.yaml')
-def status():
-    return jsonify(status="OK")
-
-
-@app.route('/faces')
-@swag_from('flasgger/list_faces.yaml')
-@needs_authentication
-def list_faces():
-    api_key = request.headers[API_KEY_HEADER]
-    face_names = get_storage().get_all_face_names(api_key)
-    return jsonify(names=face_names)
-
-
-@app.route('/faces/<face_name>', methods=['POST'])
-@swag_from('flasgger/add_face.yaml')
-@needs_authentication
-@needs_attached_file
-@needs_retrain
-def add_face(face_name):
-    file = request.files['file']
-    api_key = request.headers[API_KEY_HEADER]
-
-    img = imageio.imread(file)
-    face_img = crop_face(img)
-    embedding = calculate_embedding(face_img)
-    get_storage().add_face(raw_img=img, face_img=face_img, embedding=embedding, face_name=face_name, api_key=api_key)
-
-    return Response(status=HTTPStatus.CREATED)
-
-
-@app.route('/faces/<face_name>', methods=['DELETE'])
-@swag_from('flasgger/remove_face.yaml')
-@needs_authentication
-@needs_retrain
-def remove_face(face_name):
-    api_key = request.headers[API_KEY_HEADER]
-    get_storage().remove_face(api_key, face_name)
-    return Response(status=HTTPStatus.NO_CONTENT)
-
-
-@app.route('/retrain', methods=['POST'])
-@swag_from('flasgger/retrain_model.yaml')
-@needs_authentication
-def retrain_model():
-    api_key = request.headers[API_KEY_HEADER]
-    train_async(api_key)
-    return Response(status=HTTPStatus.ACCEPTED)
-
-
-@app.route('/recognize', methods=['POST'])
-@swag_from('flasgger/recognize_faces.yaml')
-@needs_authentication
-@needs_attached_file
-def recognize_faces():
-    try:
-        limit = int(request.values.get('limit', FaceLimitConstant.NO_LIMIT))
-        assert limit >= 0
-    except ValueError as e:
-        raise BadRequestException('Limit format is invalid') from e
-    except AssertionError as e:
-        raise BadRequestException('Limit value is invalid') from e
-    api_key = request.headers[API_KEY_HEADER]
-    file = request.files['file']
-
-    img = imageio.imread(file)
-    face_predictions = get_face_predictions(img, limit, api_key)
-
-    return jsonify(result=face_predictions)
-
-
-@app.errorhandler(BadRequestException)
-def handle_api_exception(e: BadRequestException):
-    logging.warning(str(e))
-    return jsonify(message=e.message), e.http_status
-
-
-@app.errorhandler(Exception)
-def handle_runtime_error(e):
-    logging.critical(str(e))
-    return jsonify(message=str(e)), HTTPStatus.INTERNAL_SERVER_ERROR
-
-
-@app.after_request
-def disable_caching(response):
-    response.cache_control.max_age = 0
-    response.cache_control.no_cache = True
-    response.cache_control.no_store = True
-    response.cache_control.must_revalidate = True
-    response.cache_control.proxy_revalidate = True
-    return response
->>>>>>> cea3664f
 
 
 def init_app():
