import logging
from multiprocessing import Process

import toolz as toolz
from sklearn.linear_model import LogisticRegression

from src.storage.constants import EMBEDDING_CALCULATOR_MODEL_FILENAME
from src.storage.dto.embedding_classifier import EmbeddingClassifier
from src.storage.storage import get_storage
<<<<<<< HEAD
=======
from src.storage.trained_model_storage import save_trained_model, delete_trained_model
from src.face_recognition.embedding_classifier.exceptions import ClassifierIsAlreadyTrainingError

currently_training_api_keys = {}

def cancel_training(api_key):
    logging.debug("currently in the training list %s" %currently_training_api_keys)
    if api_key in currently_training_api_keys and currently_training_api_keys[api_key].is_alive() == False:
        del currently_training_api_keys[api_key]
    logging.debug("currently in the training list %s" %currently_training_api_keys)
    if api_key in currently_training_api_keys:
        logging.debug("currently in the training list %s" % currently_training_api_keys[api_key])
        currently_training_api_keys[api_key].terminate()
        del currently_training_api_keys[api_key]
    logging.debug("currently in the training list %s" %currently_training_api_keys)


def is_currently_training(api_key):
    if api_key in currently_training_api_keys:
        if currently_training_api_keys[api_key].is_alive():
            return True
        else:
            del currently_training_api_keys[api_key]
    return False
>>>>>>> e3156b20

CLASSIFIER_VERSION = 'LogisticRegression'


def get_trained_model(values, labels):
    classifier = LogisticRegression(C=100000, solver='lbfgs', multi_class='multinomial')
    logging.debug('Training started')
    classifier.fit(values, labels)
    logging.debug('Training finished')
    return CLASSIFIER_VERSION, classifier


def train(api_key):
    # Load FaceEmbedding DTOs from DB
    storage = get_storage(api_key)
    faces = storage.get_face_embeddings(EMBEDDING_CALCULATOR_MODEL_FILENAME)
    if len(faces) <= 1:
        logging.warning("Not enough training data, model hasn't been created. Deleting existing models, if any.")
        storage.delete_embedding_classifiers()
        return
<<<<<<< HEAD
    unique_faces = list(toolz.unique(faces, lambda e: e.name))

    # Get embedding arrays
    embeddings = [face.embedding for face in unique_faces]
    embedding_calculator_version = embeddings[0].calculator_version
    assert all(embedding_calculator_version == embedding.calculator_version for embedding in embeddings)

    # Get trained model
    names = [face.name for face in unique_faces]
    embedding_arrays = [embedding.array for embedding in embeddings]
    classes = list(range(len(names)))
    model_version, model = get_trained_model(embedding_arrays, classes)

    # Create EmbeddingClassifier DTO and save it to DB
    class_2_face_name = {cls: name for cls, name in zip(classes, names)}
    classifier = EmbeddingClassifier(model_version, model, class_2_face_name, embedding_calculator_version)
    storage.save_embedding_classifier(classifier)
=======
    if is_currently_training(api_key):
        raise ClassifierIsAlreadyTrainingError
    logging.debug('Training started, api key: %s', api_key)
    classifier = get_trained_classifier(values, labels)
    process = Process(target=train, daemon=False, args=[api_key])
    currently_training_api_keys[api_key] = process
    logging.debug('Training finished, api key: %s', api_key)

    save_trained_model(api_key, TrainedModel(classifier=classifier, class_2_face_name=pred_class_to_face_name))
>>>>>>> e3156b20


def train_async(api_key):
    global currently_training_api_keys
    process = Process(target=train, daemon=False, args=[api_key])
    if api_key in currently_training_api_keys and process.is_alive() == False:
        logging.debug('the api key is going to be removed')
        del currently_training_api_keys[api_key]

    if is_currently_training(api_key):
        logging.debug('we are not retraining')
        return False
    process.start()
    currently_training_api_keys[api_key] = process
    return True


def train_all_models():
    api_keys = get_storage().get_api_keys()
    if not api_keys:
        logging.warning("Face classifier training for all models hasn't been started, "
                        "because no API Keys were found in storage.")
        return

    for api_key in api_keys:
        train(api_key)<|MERGE_RESOLUTION|>--- conflicted
+++ resolved
@@ -7,8 +7,6 @@
 from src.storage.constants import EMBEDDING_CALCULATOR_MODEL_FILENAME
 from src.storage.dto.embedding_classifier import EmbeddingClassifier
 from src.storage.storage import get_storage
-<<<<<<< HEAD
-=======
 from src.storage.trained_model_storage import save_trained_model, delete_trained_model
 from src.face_recognition.embedding_classifier.exceptions import ClassifierIsAlreadyTrainingError
 
@@ -33,7 +31,6 @@
         else:
             del currently_training_api_keys[api_key]
     return False
->>>>>>> e3156b20
 
 CLASSIFIER_VERSION = 'LogisticRegression'
 
@@ -54,13 +51,19 @@
         logging.warning("Not enough training data, model hasn't been created. Deleting existing models, if any.")
         storage.delete_embedding_classifiers()
         return
-<<<<<<< HEAD
     unique_faces = list(toolz.unique(faces, lambda e: e.name))
 
     # Get embedding arrays
     embeddings = [face.embedding for face in unique_faces]
     embedding_calculator_version = embeddings[0].calculator_version
     assert all(embedding_calculator_version == embedding.calculator_version for embedding in embeddings)
+    if is_currently_training(api_key):
+        raise ClassifierIsAlreadyTrainingError
+    logging.debug('Training started, api key: %s', api_key)
+    classifier = get_trained_classifier(values, labels)
+    process = Process(target=train, daemon=False, args=[api_key])
+    currently_training_api_keys[api_key] = process
+    logging.debug('Training finished, api key: %s', api_key)
 
     # Get trained model
     names = [face.name for face in unique_faces]
@@ -72,17 +75,6 @@
     class_2_face_name = {cls: name for cls, name in zip(classes, names)}
     classifier = EmbeddingClassifier(model_version, model, class_2_face_name, embedding_calculator_version)
     storage.save_embedding_classifier(classifier)
-=======
-    if is_currently_training(api_key):
-        raise ClassifierIsAlreadyTrainingError
-    logging.debug('Training started, api key: %s', api_key)
-    classifier = get_trained_classifier(values, labels)
-    process = Process(target=train, daemon=False, args=[api_key])
-    currently_training_api_keys[api_key] = process
-    logging.debug('Training finished, api key: %s', api_key)
-
-    save_trained_model(api_key, TrainedModel(classifier=classifier, class_2_face_name=pred_class_to_face_name))
->>>>>>> e3156b20
 
 
 def train_async(api_key):
