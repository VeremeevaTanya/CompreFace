package com.exadel.frs.controller;

import com.exadel.frs.dto.AppDto;
import com.exadel.frs.helpers.SecurityUtils;
import com.exadel.frs.mapper.AppMapper;
import com.exadel.frs.service.AppService;
import io.swagger.annotations.ApiOperation;
import io.swagger.annotations.ApiParam;
import io.swagger.annotations.ApiResponse;
import io.swagger.annotations.ApiResponses;
import lombok.RequiredArgsConstructor;
import org.springframework.web.bind.annotation.*;

import javax.validation.Valid;
import java.util.List;

@RestController
@RequestMapping("/apps")
@RequiredArgsConstructor
public class AppController {

    private final AppService appService;
    private final AppMapper appMapper;

    @GetMapping("/{id}")
    @ApiOperation(value = "Get application, created by user")
    public AppDto getApp(@ApiParam(value = "ID of application to return", required = true, example = "0") @PathVariable Long id) {
        return appMapper.toDto(appService.getApp(id, SecurityUtils.getPrincipal().getId()));
    }

    @GetMapping("/org/{organizationId}")
    @ApiOperation(value = "Get all applications, created by user")
    public List<AppDto> getApps(@PathVariable Long organizationId) {
        return appMapper.toDto(appService.getApps(organizationId, SecurityUtils.getPrincipal().getId()));
    }

    @PostMapping("/")
    @ApiOperation(value = "Create application")
    @ApiResponses({
            @ApiResponse(code = 400, message = "Application name is required")
    })
    public void createApp(@ApiParam(value = "Application object that needs to be created", required = true) @Valid @RequestBody AppDto appDto) {
<<<<<<< HEAD
        appService.createApp(appMapper.toEntity(appDto), SecurityUtils.getPrincipal().getId());
=======
        appService.createApp(appMapper.toEntity(appDto), securityUtils.getPrincipal());
>>>>>>> 043377d5
    }

    @PutMapping("/{id}")
    @ApiOperation(value = "Update application")
    public void updateApp(@ApiParam(value = "ID of application that needs to be updated", required = true, example = "0") @PathVariable Long id,
                          @ApiParam(value = "Application data", required = true) @Valid @RequestBody AppDto appDto) {
        appService.updateApp(id, appMapper.toEntity(appDto), SecurityUtils.getPrincipal().getId());
    }

    @PutMapping("/{id}/guid")
    @ApiOperation(value = "Generate new GUID for application")
    public void regenerateGuid(@ApiParam(value = "ID of the application which GUID needs to be regenerated", required = true, example = "0") @PathVariable Long id) {
        appService.regenerateGuid(id, SecurityUtils.getPrincipal().getId());
    }

    @DeleteMapping("/{id}")
    @ApiOperation(value = "Delete application")
    public void deleteApp(@ApiParam(value = "ID of the application that needs to be deleted", required = true, example = "0") @PathVariable Long id) {
        appService.deleteApp(id, SecurityUtils.getPrincipal().getId());
    }

}<|MERGE_RESOLUTION|>--- conflicted
+++ resolved
@@ -40,11 +40,7 @@
             @ApiResponse(code = 400, message = "Application name is required")
     })
     public void createApp(@ApiParam(value = "Application object that needs to be created", required = true) @Valid @RequestBody AppDto appDto) {
-<<<<<<< HEAD
-        appService.createApp(appMapper.toEntity(appDto), SecurityUtils.getPrincipal().getId());
-=======
-        appService.createApp(appMapper.toEntity(appDto), securityUtils.getPrincipal());
->>>>>>> 043377d5
+        appService.createApp(appMapper.toEntity(appDto), SecurityUtils.getPrincipal());
     }
 
     @PutMapping("/{id}")
