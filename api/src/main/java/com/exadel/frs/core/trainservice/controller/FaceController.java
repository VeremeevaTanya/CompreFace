--- conflicted
+++ resolved
@@ -155,16 +155,12 @@
     ) {
         imageValidator.validate(file);
 
-<<<<<<< HEAD
-        val scanResponse = client.scanFaces(file, limit, detProbThreshold);
-=======
         ScanResponse scanResponse;
         try {
             scanResponse = client.scanFaces(file, limit, 0.5D);
         } catch (FeignException.BadRequest e) {
             return Map.of("result", Collections.EMPTY_LIST);
         }
->>>>>>> fe39f369
 
         val results = new ArrayList<FaceVerification>();
 
