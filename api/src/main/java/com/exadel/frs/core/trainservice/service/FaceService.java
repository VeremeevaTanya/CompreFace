--- conflicted
+++ resolved
@@ -39,38 +39,32 @@
     }
 
     public Set<CachedFace> deleteFaceByName(final String faceName, final String apiKey) {
+        val collection = faceCacheProvider.getOrLoad(apiKey);
 
-        val collection = faceCacheProvider.getOrLoad(apiKey);
         return faceDao.deleteFaceByName(faceName, apiKey)
                       .stream()
                       .map(face -> collection.removeFace(face.getId(), face.getFaceName()))
                       .collect(toSet());
     }
 
-    public CachedFace deleteFaceById(
-            final String id,
-            final String apiKey) {
+    public CachedFace deleteFaceById(final String id, final String apiKey) {
         val collection = faceCacheProvider.getOrLoad(apiKey);
         val face = faceDao.deleteFaceById(id);
         if (face != null) {
             return collection.removeFace(face.getId(), face.getFaceName());
         }
+
         return null;
     }
 
     public Set<CachedFace> deleteFacesByModel(final String modelKey) {
         classifierManager.removeFaceClassifier(modelKey);
-<<<<<<< HEAD
         faceDao.deleteFacesByApiKey(modelKey);
 
         val facesToDelete = faceCacheProvider.getOrLoad(modelKey).getFaces();
         faceCacheProvider.invalidate(modelKey);
 
         return facesToDelete;
-=======
-
-        return faceDao.deleteFacesByApiKey(modelKey);
->>>>>>> c633f272
     }
 
     public int countFacesInModel(final String modelKey) {
