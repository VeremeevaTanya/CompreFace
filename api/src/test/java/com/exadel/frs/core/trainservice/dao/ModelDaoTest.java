--- conflicted
+++ resolved
@@ -16,17 +16,6 @@
 
 package com.exadel.frs.core.trainservice.dao;
 
-<<<<<<< HEAD
-import static org.junit.jupiter.api.Assertions.assertDoesNotThrow;
-import static org.junit.jupiter.api.Assertions.assertEquals;
-import static org.junit.jupiter.api.Assertions.assertFalse;
-import static org.junit.jupiter.api.Assertions.assertTrue;
-import com.exadel.frs.core.trainservice.component.classifiers.LogisticRegressionClassifier;
-import com.exadel.frs.core.trainservice.config.MongoTest;
-import com.exadel.frs.core.trainservice.entity.mongo.Model;
-import com.exadel.frs.core.trainservice.repository.mongo.ModelRepository;
-import java.util.ArrayList;
-=======
 import static org.assertj.core.api.Assertions.assertThat;
 import static org.mockito.AdditionalAnswers.returnsFirstArg;
 import static org.mockito.ArgumentMatchers.any;
@@ -35,11 +24,10 @@
 import static org.mockito.Mockito.verifyNoMoreInteractions;
 import static org.mockito.Mockito.when;
 import static org.mockito.MockitoAnnotations.initMocks;
-import com.exadel.frs.core.trainservice.component.classifiers.FaceClassifier;
+import com.exadel.frs.core.trainservice.component.classifiers.Classifier;
 import com.exadel.frs.core.trainservice.entity.mongo.Model;
 import com.exadel.frs.core.trainservice.repository.mongo.ModelRepository;
 import java.util.Optional;
->>>>>>> e5a3d8fc
 import java.util.UUID;
 import lombok.val;
 import org.junit.jupiter.api.BeforeEach;
@@ -69,7 +57,7 @@
 
     @Test
     void saveModel() {
-        val classifier = mock(FaceClassifier.class);
+        val classifier = mock(Classifier.class);
         val calculator = "1.0";
 
         when(modelRepository.findFirstByModelKey(MODEL_KEY)).thenReturn(Optional.empty());
@@ -89,7 +77,7 @@
 
     @Test
     void updateOldModel() {
-        val classifier = mock(FaceClassifier.class);
+        val classifier = mock(Classifier.class);
         val calculator = "1.0";
         val id = UUID.randomUUID().toString();
         val model = Model.builder()
@@ -101,14 +89,6 @@
 
         val actual = modelDao.saveModel(MODEL_KEY, classifier, calculator);
 
-<<<<<<< HEAD
-        val facesList = new ArrayList<Pair<String, String>>();
-        facesList.add(Pair.of(UUID.randomUUID().toString(), "firstFaceName"));
-        facesList.add(Pair.of(UUID.randomUUID().toString(), "secondFaceName"));
-
-        val classifier = new LogisticRegressionClassifier(facesList);
-        classifier.train(x, y);
-=======
         assertThat(actual).isNotNull();
         assertThat(actual.getId()).isEqualTo(id);
         assertThat(actual.getModelKey()).isEqualTo(MODEL_KEY);
@@ -119,7 +99,6 @@
         verify(modelRepository).save(actual);
         verifyNoMoreInteractions(modelRepository);
     }
->>>>>>> e5a3d8fc
 
     @Test
     void updateModelApiKey() {
